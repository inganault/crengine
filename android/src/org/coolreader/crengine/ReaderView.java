--- conflicted
+++ resolved
@@ -1552,24 +1552,10 @@
     		return;
 		mEngine.post(new Task() {
 			public void work() throws Exception {
-<<<<<<< HEAD
-				BackgroundThread.ensureBackground();
-=======
->>>>>>> 77ea4138
 				doc.clearSelection();
 				invalidImages = true;
 			}
 			public void done() {
-<<<<<<< HEAD
-				BackgroundThread.ensureGUI();
-//				drawPage();
-				drawPage(true);
-			}
-		});
-    }
-    
-    public void updateBookmarks() {
-=======
 				if (isShown())
 					drawPage(true);
 			}
@@ -1580,28 +1566,18 @@
 		BackgroundThread.ensureGUI();
     	if (mBookInfo == null || !isBookLoaded())
     		return;
->>>>>>> 77ea4138
     	int count = mBookInfo.getBookmarkCount();
     	final Bookmark[] list = (count > 0 && flgHighlightBookmarks) ? new Bookmark[count] : null; 
     	for (int i=0; i<count && flgHighlightBookmarks; i++)
     		list[i] = mBookInfo.getBookmark(i);
 		mEngine.post(new Task() {
 			public void work() throws Exception {
-<<<<<<< HEAD
-				BackgroundThread.ensureBackground();
-=======
->>>>>>> 77ea4138
 		    	doc.hilightBookmarks(list);
 				invalidImages = true;
 			}
 			public void done() {
-<<<<<<< HEAD
-				BackgroundThread.ensureGUI();
-				drawPage(true);
-=======
 				if (isShown())
 					drawPage(true);
->>>>>>> 77ea4138
 			}
 		});
     }
@@ -1694,7 +1670,6 @@
 					}
 			        highlightBookmarks();
 					mActivity.showToast(s);
-			        updateBookmarks();
 				}
 			}
 		});
@@ -4401,11 +4376,7 @@
 		        }
 		        mOpened = true;
 		        
-<<<<<<< HEAD
-		        updateBookmarks();
-=======
 		        highlightBookmarks();
->>>>>>> 77ea4138
 		        
 		        drawPage();
 		        mBackThread.postGUI(new Runnable() {
