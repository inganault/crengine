--- conflicted
+++ resolved
@@ -319,17 +319,8 @@
 					dismiss();
 					return true;
 				case R.id.bookmark_delete:
-<<<<<<< HEAD
-					Bookmark removed = mBookInfo.removeBookmark(bm);
-					if ( removed.getId()!=null ) {
-						mCoolReader.getDB().deleteBookmark(removed);
-						mList.setShortcutMode(mList.isShortcutMode());
-					}
-					mReaderView.updateBookmarks();
-=======
 					if (mReaderView.removeBookmark(bm) != null)
 						listUpdated();
->>>>>>> 77ea4138
 					return true;
 				case R.id.bookmark_shortcut_goto:
 					mReaderView.goToBookmark(shortcut+1);
@@ -346,17 +337,8 @@
 			dismiss();
 			return true;
 		case R.id.bookmark_delete:
-<<<<<<< HEAD
-			Bookmark removed = mBookInfo.removeBookmark(bm);
-			if ( removed.getId()!=null ) {
-				mCoolReader.getDB().deleteBookmark(removed);
-				mList.setShortcutMode(mList.isShortcutMode());
-			}
-			mReaderView.updateBookmarks();
-=======
 			if (mReaderView.removeBookmark(bm) != null)
 				listUpdated();
->>>>>>> 77ea4138
 			return true;
 		case R.id.bookmark_goto:
 			if ( bm!=null )
