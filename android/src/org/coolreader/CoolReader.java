// Main Class
package org.coolreader;

import org.coolreader.crengine.Engine;
import org.coolreader.crengine.ReaderView;

import android.app.Activity;
import android.os.Bundle;
import android.view.Window;

public class CoolReader extends Activity
{
	Engine engine;
	
    /** Called when the activity is first created. */
    @Override
    public void onCreate(Bundle savedInstanceState)
    {
        super.onCreate(savedInstanceState);
<<<<<<< HEAD
        requestWindowFeature(Window.FEATURE_NO_TITLE);
        requestWindowFeature(Window.FEATURE_PROGRESS);
=======
		engine = new Engine(this);
		requestWindowFeature(Window.FEATURE_NO_TITLE);
>>>>>>> ce441f2b
        setContentView(new ReaderView(this, engine));
    }

	@Override
	protected void onDestroy() {
		if ( engine!=null ) {
			engine.uninit();
			engine = null;
		}
			
		// TODO Auto-generated method stub
		super.onDestroy();
	}
}<|MERGE_RESOLUTION|>--- conflicted
+++ resolved
@@ -17,13 +17,8 @@
     public void onCreate(Bundle savedInstanceState)
     {
         super.onCreate(savedInstanceState);
-<<<<<<< HEAD
-        requestWindowFeature(Window.FEATURE_NO_TITLE);
-        requestWindowFeature(Window.FEATURE_PROGRESS);
-=======
 		engine = new Engine(this);
 		requestWindowFeature(Window.FEATURE_NO_TITLE);
->>>>>>> ce441f2b
         setContentView(new ReaderView(this, engine));
     }
 
