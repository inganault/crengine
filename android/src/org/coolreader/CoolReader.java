// Main Class
package org.coolreader;

import java.io.File;
import java.lang.reflect.Field;
import java.util.Map;

import org.coolreader.crengine.AboutDialog;
import org.coolreader.crengine.BackgroundThread;
import org.coolreader.crengine.BaseActivity;
import org.coolreader.crengine.BookInfo;
import org.coolreader.crengine.BookInfoEditDialog;
import org.coolreader.crengine.Bookmark;
import org.coolreader.crengine.BookmarksDlg;
import org.coolreader.crengine.BrowserViewLayout;
import org.coolreader.crengine.CRRootView;
import org.coolreader.crengine.CRToolBar;
import org.coolreader.crengine.CRToolBar.OnActionHandler;
import org.coolreader.crengine.DeviceInfo;
import org.coolreader.crengine.Engine;
import org.coolreader.crengine.FileBrowser;
import org.coolreader.crengine.FileInfo;
import org.coolreader.crengine.History.BookInfoLoadedCallack;
import org.coolreader.crengine.InterfaceTheme;
import org.coolreader.crengine.L;
import org.coolreader.crengine.Logger;
import org.coolreader.crengine.N2EpdController;
import org.coolreader.crengine.OPDSCatalogEditDialog;
import org.coolreader.crengine.OptionsDialog;
import org.coolreader.crengine.PositionProperties;
import org.coolreader.crengine.Properties;
import org.coolreader.crengine.ReaderAction;
import org.coolreader.crengine.ReaderView;
import org.coolreader.crengine.ReaderViewLayout;
import org.coolreader.crengine.Services;
import org.coolreader.crengine.TTS;
import org.coolreader.crengine.TTS.OnTTSCreatedListener;
import org.coolreader.donations.BillingService;
import org.coolreader.donations.BillingService.RequestPurchase;
import org.coolreader.donations.BillingService.RestoreTransactions;
import org.coolreader.donations.Consts;
import org.coolreader.donations.Consts.PurchaseState;
import org.coolreader.donations.Consts.ResponseCode;
import org.coolreader.donations.PurchaseObserver;
import org.coolreader.donations.ResponseHandler;
import org.koekak.android.ebookdownloader.SonyBookSelector;

import android.content.ActivityNotFoundException;
import android.content.BroadcastReceiver;
import android.content.ComponentName;
import android.content.Context;
import android.content.Intent;
import android.content.IntentFilter;
import android.content.SharedPreferences;
import android.media.AudioManager;
import android.net.Uri;
import android.os.Bundle;
import android.os.Debug;
import android.os.Handler;
import android.util.Log;
import android.view.LayoutInflater;
import android.view.View;
import android.view.ViewGroup;
import android.widget.TextView;

public class CoolReader extends BaseActivity
{
	public static final Logger log = L.create("cr");
	
	private ReaderView mReaderView;
	private ReaderViewLayout mReaderFrame;
	private FileBrowser mBrowser;
	private View mBrowserTitleBar;
	private CRToolBar mBrowserToolBar;
	private BrowserViewLayout mBrowserFrame;
	CRRootView mHomeFrame;
	private Engine mEngine;
	//View startupView;
	//CRDB mDB;
	private ViewGroup mCurrentFrame;
	private ViewGroup mPreviousFrame;
	
	
	String fileToLoadOnStart = null;
	
	private String mVersion = "3.0";
	
	public String getVersion() {
		return mVersion;
	}
	
	private boolean isFirstStart = true;
	int initialBatteryState = -1;
	BroadcastReceiver intentReceiver;

	private boolean justCreated = false; 
	
	/** Called when the activity is first created. */
    @Override
    protected void onCreate(Bundle savedInstanceState)
    {
    	startServices();
//    	Intent intent = getIntent();
//    	if (intent != null && intent.getBooleanExtra("EXIT", false)) {
//    		log.i("CoolReader.onCreate() - EXIT extra parameter found: exiting app");
//   		    finish();
//   		    return;
//    	}
    	
    
		log.i("CoolReader.onCreate() entered");
		super.onCreate(savedInstanceState);
		
    	isFirstStart = true;
		justCreated = true;
    	

		mEngine = Engine.getInstance(this);

		
		
		
		//requestWindowFeature(Window.FEATURE_NO_TITLE);
    	

		//==========================================
    	// Battery state listener
		intentReceiver = new BroadcastReceiver() {

			@Override
			public void onReceive(Context context, Intent intent) {
				int level = intent.getIntExtra("level", 0);
				if ( mReaderView!=null )
					mReaderView.setBatteryState(level);
				else
					initialBatteryState = level;
			}
			
		};
		registerReceiver(intentReceiver, new IntentFilter(Intent.ACTION_BATTERY_CHANGED));
        
		setVolumeControlStream(AudioManager.STREAM_MUSIC);
		
		if (initialBatteryState >= 0 && mReaderView != null)
			mReaderView.setBatteryState(initialBatteryState);

		//==========================================
		// Donations related code
		try {
	        mHandler = new Handler();
	        mPurchaseObserver = new CRPurchaseObserver(mHandler);
	        mBillingService = new BillingService();
	        mBillingService.setContext(this);
	
	        //mPurchaseDatabase = new PurchaseDatabase(this);
	
	        // Check if billing is supported.
	        ResponseHandler.register(mPurchaseObserver);
	        billingSupported = mBillingService.checkBillingSupported();
		} catch (VerifyError e) {
			log.e("Exception while trying to initialize billing service for donations");
		}
        if (!billingSupported) {
        	log.i("Billing is not supported");
        } else {
        	log.i("Billing is supported");
        }

		N2EpdController.n2MainActivity = this;


        //Services.getEngine().showProgress( 0, R.string.progress_starting_cool_reader );

		//this.getWindow().setFlags(WindowManager.LayoutParams.FLAG_FULLSCREEN, 
        //       WindowManager.LayoutParams.FLAG_FULLSCREEN );
//		startupView = new View(this) {
//		};
//		startupView.setBackgroundColor(Color.BLACK);


//		if ( DeviceInfo.FORCE_LIGHT_THEME ) {
//			setTheme(android.R.style.Theme_Light);
//			getWindow().setBackgroundDrawableResource(drawable.editbox_background);
//		}
//		if ( DeviceInfo.FORCE_LIGHT_THEME ) {
//			mFrame.setBackgroundColor( Color.WHITE );
//			setTheme(R.style.Dialog_Fullscreen_Day);
//		}
		
//		mFrame.addView(startupView);
//        log.i("initializing browser");
//        log.i("initializing reader");
//        
//        fileToLoadOnStart = null;
//		Intent intent = getIntent();
//		if ( intent!=null && Intent.ACTION_VIEW.equals(intent.getAction()) ) {
//			Uri uri = intent.getData();
//			if ( uri!=null ) {
//				fileToLoadOnStart = extractFileName(uri);
//			}
//			intent.setData(null);
//		}
        
		showRootWindow();
		
        log.i("CoolReader.onCreate() exiting");
    }

	public final static boolean CLOSE_BOOK_ON_STOP = false;
	
    boolean mDestroyed = false;
	@Override
	protected void onDestroy() {

		log.i("CoolReader.onDestroy() entered");
		if (!CLOSE_BOOK_ON_STOP && mReaderView != null)
			mReaderView.close();

		if ( tts!=null ) {
			tts.shutdown();
			tts = null;
			ttsInitialized = false;
			ttsError = false;
		}
		
		
		if (mHomeFrame != null)
			mHomeFrame.onClose();
		mDestroyed = true;
		
		//if ( mReaderView!=null )
		//	mReaderView.close();
		
		//if ( mHistory!=null && mDB!=null ) {
			//history.saveToDB();
		//}

		
//		if ( BackgroundThread.instance()!=null ) {
//			BackgroundThread.instance().quit();
//		}
			
		//mEngine = null;
		if ( intentReceiver!=null ) {
			unregisterReceiver(intentReceiver);
			intentReceiver = null;
		}
		
		//===========================
		// Donations support code
		//if (billingSupported) {
			//mPurchaseDatabase.close();
		//}
		mBillingService.unbind();

		if (mReaderView != null) {
			mReaderView.destroy();
		}
		mReaderView = null;
		
		log.i("CoolReader.onDestroy() exiting");
		super.onDestroy();

		Services.stopServices();
	}
	
	public ReaderView getReaderView() {
		return mReaderView;
	}

	@Override
	public void applyAppSetting( String key, String value )
	{
		super.applyAppSetting(key, value);
		boolean flg = "1".equals(value);
        if ( key.equals(PROP_APP_KEY_BACKLIGHT_OFF) ) {
			setKeyBacklightDisabled(flg);
        } else if ( key.equals(PROP_APP_SCREEN_BACKLIGHT_LOCK) ) {
        	int n = 0;
        	try {
        		n = Integer.parseInt(value);
        	} catch (NumberFormatException e) {
        		// ignore
        	}
			setScreenBacklightDuration(n);
        } else if ( key.equals(PROP_APP_DICTIONARY) ) {
        	setDict(value);
            if (key.equals(PROP_APP_BOOK_SORT_ORDER)) {
            	if (mBrowser != null)
            		mBrowser.setSortOrder(value);
            } else if (key.equals(PROP_APP_FILE_BROWSER_SIMPLE_MODE)) {
            	if (mBrowser != null)
            		mBrowser.setSimpleViewMode(flg);
            } else if ( key.equals(PROP_APP_SHOW_COVERPAGES) ) {
            	if (mBrowser != null)
            		mBrowser.setCoverPagesEnabled(flg);
            } else if ( key.equals(PROP_APP_BOOK_PROPERTY_SCAN_ENABLED) ) {
            	Services.getScanner().setDirScanEnabled(flg);
            } else if ( key.equals(PROP_FONT_FACE) ) {
            	if (mBrowser != null)
            		mBrowser.setCoverPageFontFace(value);
            } else if ( key.equals(PROP_APP_COVERPAGE_SIZE) ) {
            	int n = 0;
            	try {
            		n = Integer.parseInt(value);
            	} catch (NumberFormatException e) {
            		// ignore
            	}
            	if (n < 0)
            		n = 0;
            	else if (n > 2)
            		n = 2;
            	if (mBrowser != null)
            		mBrowser.setCoverPageSizeOption(n);
            } else if ( key.equals(PROP_APP_FILE_BROWSER_SIMPLE_MODE) ) {
            	if (mBrowser != null)
            		mBrowser.setSimpleViewMode(flg);
            } else if ( key.equals(PROP_APP_FILE_BROWSER_HIDE_EMPTY_FOLDERS) ) {
            	Services.getScanner().setHideEmptyDirs(flg);
            }
        }
        //
	}
	
	@Override
	public void setFullscreen( boolean fullscreen )
	{
		super.setFullscreen(fullscreen);
		if (mReaderFrame != null)
			mReaderFrame.updateFullscreen(fullscreen);
	}
	
	private String extractFileName( Uri uri )
	{
		if ( uri!=null ) {
			if ( uri.equals(Uri.parse("file:///")) )
				return null;
			else
				return uri.getPath();
		}
		return null;
	}

	@Override
	protected void onNewIntent(Intent intent) {
		log.i("onNewIntent : " + intent);
		if ( mDestroyed ) {
			log.e("engine is already destroyed");
			return;
		}
		String fileToOpen = null;
		if ( Intent.ACTION_VIEW.equals(intent.getAction()) ) {
			Uri uri = intent.getData();
			if ( uri!=null ) {
				fileToOpen = extractFileName(uri);
			}
			intent.setData(null);
		}
		log.v("onNewIntent, fileToOpen=" + fileToOpen);
		if ( fileToOpen!=null ) {
			// load document
			final String fn = fileToOpen;
			BackgroundThread.instance().postGUI(new Runnable() {
				@Override
				public void run() {
					loadDocument(fn, new Runnable() {
						public void run() {
							log.v("onNewIntent, loadDocument error handler called");
							showToast("Error occured while loading " + fn);
							Services.getEngine().hideProgress();
						}
					});
				}
			}, 100);
		}
		processIntent(intent);
	}

	private void processIntent(Intent intent) {
		log.d("intent=" + intent);
		if (intent == null)
			return;
		String fileToOpen = null;
		if (intent.getAction() == Intent.ACTION_VIEW) {
			fileToOpen = intent.getDataString();
			if (fileToOpen.startsWith("file://"))
				fileToOpen = fileToOpen.substring("file://".length());
		}
		if (fileToOpen == null && intent.getExtras() != null) {
			log.d("extras=" + intent.getExtras());
			fileToOpen = intent.getExtras().getString(OPEN_FILE_PARAM);
		}
		if (fileToOpen != null) {
			log.d("FILE_TO_OPEN = " + fileToOpen);
			loadDocument(fileToOpen, null);
		} else {
			log.d("No file to open");
		}
	}

	@Override
	protected void onPause() {
		super.onPause();
		Services.getCoverpageManager().removeCoverpageReadyListener(mHomeFrame);
	}
	
	@Override
	protected void onPostCreate(Bundle savedInstanceState) {
		log.i("CoolReader.onPostCreate()");
		super.onPostCreate(savedInstanceState);
	}

	@Override
	protected void onPostResume() {
		log.i("CoolReader.onPostResume()");
		super.onPostResume();
	}

//	private boolean restarted = false;
	@Override
	protected void onRestart() {
		log.i("CoolReader.onRestart()");
		//restarted = true;
		super.onRestart();
	}

	@Override
	protected void onRestoreInstanceState(Bundle savedInstanceState) {
		log.i("CoolReader.onRestoreInstanceState()");
		super.onRestoreInstanceState(savedInstanceState);
	}

	@Override
	protected void onResume() {
		log.i("CoolReader.onResume()");
		super.onResume();
		//Properties props = SettingsManager.instance(this).get();
		
		if (DeviceInfo.EINK_SCREEN) {
            if (DeviceInfo.EINK_SONY) {
                SharedPreferences pref = getSharedPreferences(PREF_FILE, 0);
                String res = pref.getString(PREF_LAST_BOOK, null);
                if( res != null && res.length() > 0 ) {
                    SonyBookSelector selector = new SonyBookSelector(this);
                    long l = selector.getContentId(res);
                    if(l != 0) {
                       selector.setReadingTime(l);
                       selector.requestBookSelection(l);
                    }
                }
            }
		}
	}

	@Override
	protected void onSaveInstanceState(Bundle outState) {
		log.i("CoolReader.onSaveInstanceState()");
		super.onSaveInstanceState(outState);
	}

	static final boolean LOAD_LAST_DOCUMENT_ON_START = true; 
	
	@Override
	protected void onStart() {
		log.i("CoolReader.onStart() version=" + getVersion() + ", fileToLoadOnStart=" + fileToLoadOnStart);
		super.onStart();
		
		// Donations support code
		if (billingSupported)
			ResponseHandler.register(mPurchaseObserver);
		
		PhoneStateReceiver.setPhoneActivityHandler(new Runnable() {
			@Override
			public void run() {
				if (mReaderView != null) {
					mReaderView.stopTTS();
					mReaderView.save();
				}
			}
		});
		
//		BackgroundThread.instance().postGUI(new Runnable() {
//			public void run() {
//				// fixing font settings
//				Properties settings = mReaderView.getSettings();
//				if (SettingsManager.instance(CoolReader.this).fixFontSettings(settings)) {
//					log.i("Missing font settings were fixed");
//					mBrowser.setCoverPageFontFace(settings.getProperty(ReaderView.PROP_FONT_FACE, DeviceInfo.DEF_FONT_FACE));
//					mReaderView.setSettings(settings, null);
//				}
//			}
//		});

		if (mHomeFrame == null) {
			waitForCRDBService(new Runnable() {
				@Override
				public void run() {
					Services.getHistory().loadFromDB(getDB(), 200);
					
					mHomeFrame = new CRRootView(CoolReader.this);
					Services.getCoverpageManager().addCoverpageReadyListener(mHomeFrame);
					mHomeFrame.requestFocus();
					showRootWindow();
					setSystemUiVisibility();
				}
			});
		}
		
		if (!isFirstStart)
			return;
		isFirstStart = false;
		
		if (justCreated) {
			justCreated = false;
			processIntent(getIntent());
		}
		
		
//		if ( fileToLoadOnStart==null ) {
//			if ( mReaderView!=null && currentView==mReaderView && mReaderView.isBookLoaded() ) {
//				log.v("Book is already opened, showing ReaderView");
//				showReader();
//				return;
//			}
//			
//			//!stopped && 
////			if ( restarted && mReaderView!=null && mReaderView.isBookLoaded() ) {
////				log.v("Book is already opened, showing ReaderView");
////		        restarted = false;
////		        return;
////			}
//		}
		if ( !stopped ) {
			//Services.getEngine().showProgress( 500, R.string.progress_starting_cool_reader );
		}
        //log.i("waiting for engine tasks completion");
        //engine.waitTasksCompletion();
//		restarted = false;
		stopped = false;

		final String fileName = fileToLoadOnStart;
//		BackgroundThread.instance().postGUI(new Runnable() {
//			public void run() {
//				log.i("onStart, scheduled runnable: load document");
//				Services.getEngine().execute(new LoadLastDocumentTask(fileName));
//			}
//		});
		log.i("CoolReader.onStart() exiting");
	}
	
//	class LoadLastDocumentTask implements Engine.EngineTask {
//
//		final String fileName;
//		public LoadLastDocumentTask( String fileName ) {
//			super();
//			this.fileName = fileName;
//		}
//		
//		public void done() {
//	        log.i("onStart, scheduled task: trying to load " + fileToLoadOnStart);
//			if ( fileName!=null || LOAD_LAST_DOCUMENT_ON_START ) {
//				//currentView=mReaderView;
//				if ( fileName!=null ) {
//					log.v("onStart() : loading " + fileName);
//					mReaderView.loadDocument(fileName, new Runnable() {
//						public void run() {
//							// cannot open recent book: load another one
//							log.e("Cannot open document " + fileToLoadOnStart + " starting file browser");
//							showBrowser(null);
//						}
//					});
//				} else {
//					log.v("onStart() : loading last document");
//					mReaderView.loadLastDocument(new Runnable() {
//						public void run() {
//							// cannot open recent book: load another one
//							log.e("Cannot open last document, starting file browser");
//							showBrowser(null);
//						}
//					});
//				}
//			} else {
//				showBrowser(null);
//			}
//			fileToLoadOnStart = null;
//		}
//
//		public void fail(Exception e) {
//	        log.e("onStart, scheduled task failed", e);
//		}
//
//		public void work() throws Exception {
//	        log.v("onStart, scheduled task work()");
//		}
//    }
 

	private boolean stopped = false;
	@Override
	protected void onStop() {
		log.i("CoolReader.onStop() entering");
		// Donations support code
		if (billingSupported)
			ResponseHandler.unregister(mPurchaseObserver);
		super.onStop();
		stopped = true;
		// will close book at onDestroy()
		if ( CLOSE_BOOK_ON_STOP )
			mReaderView.close();

		
		log.i("CoolReader.onStop() exiting");
	}

//	public void showView( View view, boolean hideProgress )
//	{
//		if (!isStarted())
//			return;
//		if ( hideProgress )
//		BackgroundThread.instance().postGUI(new Runnable() {
//			public void run() {
//				Services.getEngine().hideProgress();
//			}
//		});
//		if ( currentView==view ) {
//			log.v("showView : view " + view.getClass().getSimpleName() + " is already shown");
//			return;
//		}
//		log.v("showView : showing view " + view.getClass().getSimpleName());
//		mFrame.bringChildToFront(view);
//		for ( int i=0; i<mFrame.getChildCount(); i++ ) {
//			View v = mFrame.getChildAt(i);
//			v.setVisibility(view==v?View.VISIBLE:View.INVISIBLE);
//		}
//		currentView = view;
//	}
	
//	public void showReader()
//	{
//		log.v("showReader() is called");
//		showView(mReaderView);
//	}
//	
//	public boolean isBookOpened()
//	{
//		return mReaderView.isBookLoaded();
//	}
//	
//	public void loadDocument( FileInfo item )
//	{
//		//showView(readerView);
//		//setContentView(readerView);
//		mReaderView.loadDocument(item, null);
//	}
	
//	public void showBrowser( final FileInfo fileToShow )
//	{
//		log.v("showBrowser() is called");
//		if (currentView != null && currentView == mReaderView) {
//			mReaderView.save();
//			releaseBacklightControl();
//		}
//		Services.getEngine().runInGUI( new Runnable() {
//			public void run() {
//				if (mBrowser == null)
//					return;
//				showView(mBrowser);
//		        if (fileToShow == null || mBrowser.isBookShownInRecentList(fileToShow))
//		        	mBrowser.showLastDirectory();
//		        else
//		        	mBrowser.showDirectory(fileToShow, fileToShow);
//			}
//		});
//	}
//
//	public void showBrowserRecentBooks()
//	{
//		log.v("showBrowserRecentBooks() is called");
//		if ( currentView == mReaderView )
//			mReaderView.save();
//		Services.getEngine().runInGUI( new Runnable() {
//			public void run() {
//				showView(mBrowser);
//	        	mBrowser.showRecentBooks();
//			}
//		});
//	}
//
//	public void showBrowserRoot()
//	{
//		log.v("showBrowserRoot() is called");
//		if ( currentView == mReaderView )
//			mReaderView.save();
//		Services.getEngine().runInGUI( new Runnable() {
//			public void run() {
//				showView(mBrowser);
//	        	mBrowser.showRootDirectory();
//			}
//		});
//	}

//	private void fillMenu(Menu menu) {
//		menu.clear();
//	    MenuInflater inflater = getMenuInflater();
//	    if ( currentView==mReaderView ) {
//	    	inflater.inflate(R.menu.cr3_reader_menu, menu);
//	    	MenuItem item = menu.findItem(R.id.cr3_mi_toggle_document_styles);
//	    	if ( item!=null )
//	    		item.setTitle(mReaderView.getDocumentStylesEnabled() ? R.string.mi_book_styles_disable : R.string.mi_book_styles_enable);
//	    	item = menu.findItem(R.id.cr3_mi_toggle_day_night);
//	    	if ( item!=null )
//	    		item.setTitle(mReaderView.isNightMode() ? R.string.mi_night_mode_disable : R.string.mi_night_mode_enable);
//	    	item = menu.findItem(R.id.cr3_mi_toggle_text_autoformat);
//	    	if ( item!=null ) {
//	    		if (mReaderView.isTextFormat())
//	    			item.setTitle(mReaderView.isTextAutoformatEnabled() ? R.string.mi_text_autoformat_disable : R.string.mi_text_autoformat_enable);
//	    		else
//	    			menu.removeItem(item.getItemId());
//	    	}
//	    } else {
//	    	FileInfo currDir = mBrowser.getCurrentDir();
//	    	inflater.inflate(currDir!=null && currDir.isOPDSRoot() ? R.menu.cr3_browser_menu : R.menu.cr3_browser_menu, menu);
//	    	if ( !isBookOpened() ) {
//	    		MenuItem item = menu.findItem(R.id.book_back_to_reading);
//	    		if ( item!=null )
//	    			item.setEnabled(false);
//	    	}
//    		MenuItem item = menu.findItem(R.id.book_toggle_simple_mode);
//    		if ( item!=null )
//    			item.setTitle(mBrowser.isSimpleViewMode() ? R.string.mi_book_browser_normal_mode : R.string.mi_book_browser_simple_mode );
//	    }
//	}
	
//	@Override
//	public boolean onCreateOptionsMenu(Menu menu) {
//		fillMenu(menu);
//	    return true;
//	}

//	@Override
//	public boolean onPrepareOptionsMenu(Menu menu) {
//		fillMenu(menu);
//	    return true;
//	}

//	public void saveSetting( String name, String value ) {
//		mReaderView.saveSetting(name, value);
//	}
//	public String getSetting( String name ) {
//		return mReaderView.getSetting(name);
//	}
	
//	@Override
//	public boolean onOptionsItemSelected(MenuItem item) {
//		int itemId = item.getItemId();
//		if ( mReaderView.onMenuItem(itemId))
//			return true; // processed by ReaderView
//		// other commands
//		switch ( itemId ) {
//		case R.id.book_toggle_simple_mode:
//			mBrowser.setSimpleViewMode(!mBrowser.isSimpleViewMode());
//			mReaderView.saveSetting(ReaderView.PROP_APP_FILE_BROWSER_SIMPLE_MODE, mBrowser.isSimpleViewMode()?"1":"0");
//			return true;
//		case R.id.mi_browser_options:
//			// TODO: fix it
//			//showOptionsDialog(OptionsDialog.Mode.BROWSER);
//			return true;
////		case R.id.book_sort_order:
////			mBrowser.showSortOrderMenu();
////			return true;
//		case R.id.book_root:
//			mBrowser.showRootDirectory();
//			return true;
//		case R.id.book_opds_root:
//			mBrowser.showOPDSRootDirectory();
//			return true;
//		case R.id.catalog_add:
//			mBrowser.editOPDSCatalog(null);
//			return true;
//		case R.id.book_recent_books:
//			mBrowser.showRecentBooks();
//			return true;
//		case R.id.book_find:
//			mBrowser.showFindBookDialog();
//			return true;
//		case R.id.cr3_mi_user_manual:
//			showReader();
//			mReaderView.showManual();
//			return true;
//		case R.id.book_scan_recursive:
//			mBrowser.scanCurrentDirectoryRecursive();
//			return true;
//		case R.id.book_back_to_reading:
//			if ( isBookOpened() )
//				showReader();
//			else
//				showToast("No book opened");
//			return true;
//		default:
//			return false;
//			//return super.onOptionsItemSelected(item);
//		}
//	}
	

	
	
//	private boolean isValidFontFace(String face) {
//		String[] fontFaces = Services.getEngine().getFontFaceList();
//		if (fontFaces == null)
//			return true;
//		for (String item : fontFaces) {
//			if (item.equals(face))
//				return true;
//		}
//		return false;
//	}

	public File getSettingsFile(int profile) {
		if (profile == 0)
			return propsFile;
		return new File(propsFile.getAbsolutePath() + ".profile" + profile);
	}
	
	File propsFile;

	private static Debug.MemoryInfo info = new Debug.MemoryInfo();
	private static Field[] infoFields = Debug.MemoryInfo.class.getFields();
	private static String dumpFields( Field[] fields, Object obj) {
		StringBuilder buf = new StringBuilder();
		try {
			for ( Field f : fields ) {
				if ( buf.length()>0 )
					buf.append(", ");
				buf.append(f.getName());
				buf.append("=");
				buf.append(f.get(obj));
			}
		} catch ( Exception e ) {
			
		}
		return buf.toString();
	}
	public static void dumpHeapAllocation() {
		Debug.getMemoryInfo(info);
		log.d("nativeHeapAlloc=" + Debug.getNativeHeapAllocatedSize() + ", nativeHeapSize=" + Debug.getNativeHeapSize() + ", info: " + dumpFields(infoFields, info));
	}
	

	
	@Override
	public void setCurrentTheme(InterfaceTheme theme) {
		super.setCurrentTheme(theme);
		if (mHomeFrame != null)
			mHomeFrame.onThemeChange(theme);
		if (mBrowser != null)
			mBrowser.onThemeChanged();
		if (mBrowserFrame != null)
			mBrowserFrame.onThemeChanged(theme);
		//getWindow().setBackgroundDrawable(theme.getActionBarBackgroundDrawableBrowser());
	}

	public void directoryUpdated(FileInfo dir) {
		if (dir.isOPDSRoot())
			mHomeFrame.refreshOnlineCatalogs();
		else if (dir.isRecentDir())
			mHomeFrame.refreshRecentBooks();
		if (mBrowser != null)
			mBrowser.refreshDirectory(dir);
	}
	
	public void onSettingsChanged(Properties props, Properties oldProps) {
		Properties changedProps = oldProps!=null ? props.diff(oldProps) : props;
		if (mHomeFrame != null) {
			mHomeFrame.refreshOnlineCatalogs();
		}
		if (mReaderFrame != null) {
			mReaderFrame.updateSettings(props);
			if (mReaderView != null)
				mReaderView.updateSettings(props);
		}
        for ( Map.Entry<Object, Object> entry : changedProps.entrySet() ) {
    		String key = (String)entry.getKey();
    		String value = (String)entry.getValue();
    		applyAppSetting( key, value );
        }
		
	}

    protected boolean allowLowBrightness() {
    	// override to force higher brightness in non-reading mode (to avoid black screen on some devices when brightness level set to small value)
    	return mCurrentFrame == mReaderFrame;
    }
    

	public ViewGroup getPreviousFrame() {
		return mPreviousFrame;
	}
	
	public boolean isPreviousFrameHome() {
		return mPreviousFrame != null && mPreviousFrame == mHomeFrame;
	}

	private void setCurrentFrame(ViewGroup newFrame) {
		if (mCurrentFrame != newFrame) {
			mPreviousFrame = mCurrentFrame;
			log.i("New current frame: " + newFrame.getClass().toString());
			mCurrentFrame = newFrame;
			setContentView(mCurrentFrame);
			mCurrentFrame.requestFocus();
			if (mCurrentFrame != mReaderFrame)
				releaseBacklightControl();
<<<<<<< HEAD
			if (mCurrentFrame == mHomeFrame)
				setLastLocationRoot();
=======
			if (mCurrentFrame == mHomeFrame) {
				// update recent books
				mHomeFrame.refreshRecentBooks();
			}
			if (mCurrentFrame == mBrowserFrame) {
				// update recent books directory
				mBrowser.refreshDirectory(Services.getScanner().getRecentDir());
			}
			onUserActivity();
>>>>>>> b93e7836
		}
	}
	
	public void showReader() {
		runInReader(new Runnable() {
			@Override
			public void run() {
				// do nothing
			}
		});
	}
	
	public void showRootWindow() {
		setCurrentFrame(mHomeFrame);
	}
	
	private void runInReader(final Runnable task) {
		waitForCRDBService(new Runnable() {
			@Override
			public void run() {
				if (mReaderFrame != null) {
					task.run();
					setCurrentFrame(mReaderFrame);
					mReaderView.setFocusable(true);
					mReaderView.setFocusableInTouchMode(true);
					mReaderView.requestFocus();
				} else {
					mReaderView = new ReaderView(CoolReader.this, mEngine, settings());
					mReaderFrame = new ReaderViewLayout(CoolReader.this, mReaderView);
			        mReaderFrame.getToolBar().setOnActionHandler(new OnActionHandler() {
						@Override
						public boolean onActionSelected(ReaderAction item) {
							mReaderView.onAction(item);
							return true;
						}
					});
					task.run();
					setCurrentFrame(mReaderFrame);
					mReaderView.setFocusable(true);
					mReaderView.setFocusableInTouchMode(true);
					mReaderView.requestFocus();
					if (initialBatteryState >= 0)
						mReaderView.setBatteryState(initialBatteryState);
				}
			}
		});
		
	}
	
	public boolean isBrowserCreated() {
		return mBrowserFrame != null;
	}
	
	private void runInBrowser(final Runnable task) {
		waitForCRDBService(new Runnable() {
			@Override
			public void run() {
				if (mBrowserFrame != null) {
					task.run();
					setCurrentFrame(mBrowserFrame);
				} else {
					mBrowser = new FileBrowser(CoolReader.this, Services.getEngine(), Services.getScanner(), Services.getHistory());
					mBrowser.setCoverPagesEnabled(settings().getBool(ReaderView.PROP_APP_SHOW_COVERPAGES, true));
					mBrowser.setCoverPageFontFace(settings().getProperty(ReaderView.PROP_FONT_FACE, DeviceInfo.DEF_FONT_FACE));
					mBrowser.setCoverPageSizeOption(settings().getInt(ReaderView.PROP_APP_COVERPAGE_SIZE, 1));
			        mBrowser.setSortOrder(settings().getProperty(ReaderView.PROP_APP_BOOK_SORT_ORDER));
					mBrowser.setSimpleViewMode(settings().getBool(ReaderView.PROP_APP_FILE_BROWSER_SIMPLE_MODE, false));
			        mBrowser.init();

					LayoutInflater inflater = LayoutInflater.from(CoolReader.this);// activity.getLayoutInflater();
					
					mBrowserTitleBar = inflater.inflate(R.layout.browser_status_bar, null);
					setTitle("Cool Reader browser window");

			        mBrowserToolBar = new CRToolBar(CoolReader.this, ReaderAction.createList(
			        		ReaderAction.FILE_BROWSER_UP, 
			        		ReaderAction.CURRENT_BOOK,
			        		ReaderAction.CURRENT_BOOK_DIRECTORY,
			        		ReaderAction.FILE_BROWSER_ROOT, 
			        		ReaderAction.OPTIONS,
			        		ReaderAction.RECENT_BOOKS,
			        		ReaderAction.OPDS_CATALOGS,
			        		ReaderAction.SEARCH,
			        		ReaderAction.SCAN_DIRECTORY_RECURSIVE,
							ReaderAction.EXIT
			        		), false);
			        mBrowserToolBar.setBackgroundResource(R.drawable.ui_status_background_browser_dark);
			        mBrowserToolBar.setOnActionHandler(new OnActionHandler() {
						@Override
						public boolean onActionSelected(ReaderAction item) {
							switch (item.cmd) {
							case DCMD_EXIT:
								//
								finish();
								break;
							case DCMD_FILE_BROWSER_ROOT:
								showRootWindow();
								break;
							case DCMD_FILE_BROWSER_UP:
								mBrowser.showParentDirectory();
								break;
							case DCMD_OPDS_CATALOGS:
								mBrowser.showOPDSRootDirectory();
								break;
							case DCMD_RECENT_BOOKS_LIST:
								mBrowser.showRecentBooks();
								break;
							case DCMD_SEARCH:
								mBrowser.showFindBookDialog();
								break;
							case DCMD_CURRENT_BOOK:
								BookInfo bi = Services.getHistory().getLastBook();
								if (bi != null)
									loadDocument(bi.getFileInfo());
								break;
							case DCMD_OPTIONS_DIALOG:
								showBrowserOptionsDialog();
								break;
							case DCMD_SCAN_DIRECTORY_RECURSIVE:
								mBrowser.scanCurrentDirectoryRecursive();
								break;
							}
							return false;
						}
					});
					mBrowserFrame = new BrowserViewLayout(CoolReader.this, mBrowser, mBrowserToolBar, mBrowserTitleBar);
					
					task.run();
					setCurrentFrame(mBrowserFrame);

//					if (getIntent() == null)
//						mBrowser.showDirectory(Services.getScanner().getDownloadDirectory(), null);
				}
			}
		});
		
	}
	
	public void showBrowser() {
		runInBrowser(new Runnable() {
			@Override
			public void run() {
				// do nothing, browser is shown
			}
		});
	}
	
	public void showManual() {
		loadDocument("@manual", null);
	}
	
	public static final String OPEN_FILE_PARAM = "FILE_TO_OPEN";
	public void loadDocument(final String item, final Runnable callback)
	{
		runInReader(new Runnable() {
			@Override
			public void run() {
				mReaderView.loadDocument(item, callback);
			}
		});
	}
	
	public void loadDocument( FileInfo item )
	{
		loadDocument(item, null);
	}
	
	public void loadDocument( FileInfo item, Runnable callback )
	{
		log.d("Activities.loadDocument(" + item.pathname + ")");
		loadDocument(item.getPathName(), null);
	}
	
	public void showOpenedBook()
	{
		showReader();
	}
	
	public static final String OPEN_DIR_PARAM = "DIR_TO_OPEN";
	public void showBrowser(final FileInfo dir) {
		runInBrowser(new Runnable() {
			@Override
			public void run() {
				mBrowser.showDirectory(dir, null);
			}
		});
	}
	
	public void showBrowser(final String dir) {
		runInBrowser(new Runnable() {
			@Override
			public void run() {
				mBrowser.showDirectory(Services.getScanner().pathToFileInfo(dir), null);
			}
		});
	}
	
	public void showRecentBooks() {
		log.d("Activities.showRecentBooks() is called");
		runInBrowser(new Runnable() {
			@Override
			public void run() {
				mBrowser.showRecentBooks();
			}
		});
	}

	public void showOnlineCatalogs() {
		log.d("Activities.showOnlineCatalogs() is called");
		runInBrowser(new Runnable() {
			@Override
			public void run() {
				mBrowser.showOPDSRootDirectory();
			}
		});
	}

	public void showDirectory(FileInfo path) {
		log.d("Activities.showDirectory(" + path + ") is called");
		showBrowser(path);
	}

	public void showCatalog(final FileInfo path) {
		log.d("Activities.showCatalog(" + path + ") is called");
		runInBrowser(new Runnable() {
			@Override
			public void run() {
				mBrowser.showDirectory(path, null);
			}
		});
	}

	
	
	private String browserTitle = "";
	public void setBrowserTitle(String title) {
		this.browserTitle = title;
		if (mBrowserTitleBar != null)
			((TextView)mBrowserTitleBar.findViewById(R.id.title)).setText(title);
	}
	
	// Dictionary support
	
	
	public void findInDictionary( String s ) {
		if ( s!=null && s.length()!=0 ) {
			s = s.trim();
			for ( ;s.length()>0; ) {
				char ch = s.charAt(s.length()-1);
				if ( ch>=128 )
					break;
				if ( ch>='0' && ch<='9' || ch>='A' && ch<='Z' || ch>='a' && ch<='z' )
					break;
				s = s.substring(0, s.length()-1);
			}
			if ( s.length()>0 ) {
				//
				final String pattern = s;
				BackgroundThread.instance().postBackground(new Runnable() {
					@Override
					public void run() {
						BackgroundThread.instance().postGUI(new Runnable() {
							@Override
							public void run() {
								findInDictionaryInternal(pattern);
							}
						}, 100);
					}
				});
			}
		}
	}
	
	private final static int DICTAN_ARTICLE_REQUEST_CODE = 100;
	
	private final static String DICTAN_ARTICLE_WORD = "article.word";
	
	private final static String DICTAN_ERROR_MESSAGE = "error.message";

	private final static int FLAG_ACTIVITY_CLEAR_TASK = 0x00008000;
	
	private void findInDictionaryInternal(String s) {
		switch (currentDict.internal) {
		case 0:
			Intent intent0 = new Intent(currentDict.action).setComponent(new ComponentName(
				currentDict.packageName, currentDict.className
				)).addFlags(DeviceInfo.getSDKLevel() >= 7 ? FLAG_ACTIVITY_CLEAR_TASK : Intent.FLAG_ACTIVITY_NEW_TASK);
			if (s!=null)
				intent0.putExtra(currentDict.dataKey, s);
			try {
				startActivity( intent0 );
			} catch ( ActivityNotFoundException e ) {
				showToast("Dictionary \"" + currentDict.name + "\" is not installed");
			}
			break;
		case 1:
			final String SEARCH_ACTION  = "colordict.intent.action.SEARCH";
			final String EXTRA_QUERY   = "EXTRA_QUERY";
			final String EXTRA_FULLSCREEN = "EXTRA_FULLSCREEN";
			final String EXTRA_HEIGHT  = "EXTRA_HEIGHT";
			final String EXTRA_WIDTH   = "EXTRA_WIDTH";
			final String EXTRA_GRAVITY  = "EXTRA_GRAVITY";
			final String EXTRA_MARGIN_LEFT = "EXTRA_MARGIN_LEFT";
			final String EXTRA_MARGIN_TOP  = "EXTRA_MARGIN_TOP";
			final String EXTRA_MARGIN_BOTTOM = "EXTRA_MARGIN_BOTTOM";
			final String EXTRA_MARGIN_RIGHT = "EXTRA_MARGIN_RIGHT";

			Intent intent1 = new Intent(SEARCH_ACTION);
			if (s!=null)
				intent1.putExtra(EXTRA_QUERY, s); //Search Query
			intent1.putExtra(EXTRA_FULLSCREEN, true); //
			try
			{
				startActivity(intent1);
			} catch ( ActivityNotFoundException e ) {
				showToast("Dictionary \"" + currentDict.name + "\" is not installed");
			}
			break;
		case 2:
			// Dictan support
			Intent intent2 = new Intent("android.intent.action.VIEW");
			// Add custom category to run the Dictan external dispatcher
            intent2.addCategory("info.softex.dictan.EXTERNAL_DISPATCHER");
            
   	        // Don't include the dispatcher in activity  
            // because it doesn't have any content view.	      
            intent2.setFlags(Intent.FLAG_ACTIVITY_NO_HISTORY);
		  
	        intent2.putExtra(DICTAN_ARTICLE_WORD, s);
			  
	        try {
	        	startActivityForResult(intent2, DICTAN_ARTICLE_REQUEST_CODE);
	        } catch (ActivityNotFoundException e) {
				showToast("Dictionary \"" + currentDict.name + "\" is not installed");
	        }
			break;
		}
	}

	public void showDictionary() {
		findInDictionaryInternal(null);
	}
	
	@Override
    protected void onActivityResult(int requestCode, int resultCode, Intent intent) {
        if (requestCode == DICTAN_ARTICLE_REQUEST_CODE) {
	       	switch (resultCode) {
	        	
	        	// The article has been shown, the intent is never expected null
			case RESULT_OK:
				break;
					
			// Error occured
			case RESULT_CANCELED: 
				String errMessage = "Unknown Error.";
				if (intent != null) {
					errMessage = "The Requested Word: " + 
					intent.getStringExtra(DICTAN_ARTICLE_WORD) + 
					". Error: " + intent.getStringExtra(DICTAN_ERROR_MESSAGE);
				}
				showToast(errMessage);
				break;
					
			// Must never occur
			default: 
				showToast("Unknown Result Code: " + resultCode);
				break;
			}
        }
    }
	
	private DictInfo currentDict = getDictList()[0];
	
	public void setDict( String id ) {
		for ( DictInfo d : getDictList() ) {
			if ( d.id.equals(id) ) {
				currentDict = d;
				return;
			}
		}
	}

	
	
	
	public void showAboutDialog() {
		AboutDialog dlg = new AboutDialog(this);
		dlg.show();
	}
	
	
	
	
	
	//==============================================================
	// 
	// Donations related code
	// (from Dungeons sample) 
	// 
	//==============================================================
    //private static final int DIALOG_CANNOT_CONNECT_ID = 1;
    //private static final int DIALOG_BILLING_NOT_SUPPORTED_ID = 2;
    /**
     * Used for storing the log text.
     */
    private static final String LOG_TEXT_KEY = "DUNGEONS_LOG_TEXT";

    /**
     * The SharedPreferences key for recording whether we initialized the
     * database.  If false, then we perform a RestoreTransactions request
     * to get all the purchases for this user.
     */
    private static final String DB_INITIALIZED = "db_initialized";

	
    /**
     * Each product in the catalog is either MANAGED or UNMANAGED.  MANAGED
     * means that the product can be purchased only once per user (such as a new
     * level in a game). The purchase is remembered by Android Market and
     * can be restored if this application is uninstalled and then
     * re-installed. UNMANAGED is used for products that can be used up and
     * purchased multiple times (such as poker chips). It is up to the
     * application to keep track of UNMANAGED products for the user.
     */
    //private enum Managed { MANAGED, UNMANAGED }

    private CRPurchaseObserver mPurchaseObserver;
    private BillingService mBillingService;
    private Handler mHandler;
    private DonationListener mDonationListener = null;
    private boolean billingSupported = false;
    private double mTotalDonations = 0;
    
    public boolean isDonationSupported() {
    	return billingSupported;
    }
    public void setDonationListener(DonationListener listener) {
    	mDonationListener = listener;
    }
    public static interface DonationListener {
    	void onDonationTotalChanged(double total);
    }
    public double getTotalDonations() {
    	return mTotalDonations;
    }
    public boolean makeDonation(double amount) {
		final String itemName = "donation" + (amount >= 1 ? String.valueOf((int)amount) : String.valueOf(amount));
    	log.i("makeDonation is called, itemName=" + itemName);
    	if (!billingSupported)
    		return false;
    	String mPayloadContents = null;
    	String mSku = itemName;
        if (!mBillingService.requestPurchase(mSku, mPayloadContents)) {
        	showToast("Purchase is failed");
        }
    	return true;
    }
    

	private static String DONATIONS_PREF_FILE = "cr3donations";
	private static String DONATIONS_PREF_TOTAL_AMOUNT = "total";
    /**
     * A {@link PurchaseObserver} is used to get callbacks when Android Market sends
     * messages to this application so that we can update the UI.
     */
    private class CRPurchaseObserver extends PurchaseObserver {
    	
    	private String TAG = "cr3Billing";
        public CRPurchaseObserver(Handler handler) {
            super(CoolReader.this, handler);
        }

        @Override
        public void onBillingSupported(boolean supported) {
            if (Consts.DEBUG) {
                Log.i(TAG, "supported: " + supported);
            }
            if (supported) {
            	billingSupported = true;
        		SharedPreferences pref = getSharedPreferences(DONATIONS_PREF_FILE, 0);
        		try {
        			mTotalDonations = pref.getFloat(DONATIONS_PREF_TOTAL_AMOUNT, 0.0f);
        		} catch (Exception e) {
        			log.e("exception while reading total donations from preferences", e);
        		}
            	// TODO:
//                restoreDatabase();
            }
        }

        @Override
        public void onPurchaseStateChange(PurchaseState purchaseState, String itemId,
                int quantity, long purchaseTime, String developerPayload) {
            if (Consts.DEBUG) {
                Log.i(TAG, "onPurchaseStateChange() itemId: " + itemId + " " + purchaseState);
            }

            if (developerPayload == null) {
                logProductActivity(itemId, purchaseState.toString());
            } else {
                logProductActivity(itemId, purchaseState + "\n\t" + developerPayload);
            }

            if (purchaseState == PurchaseState.PURCHASED) {
            	double amount = 0;
            	try {
	            	if (itemId.startsWith("donation"))
	            		amount = Double.parseDouble(itemId.substring(8));
            	} catch (NumberFormatException e) {
            		//
            	}

            	mTotalDonations += amount;
        		SharedPreferences pref = getSharedPreferences(DONATIONS_PREF_FILE, 0);
        		pref.edit().putString(DONATIONS_PREF_TOTAL_AMOUNT, String.valueOf(mTotalDonations)).commit();

            	if (mDonationListener != null)
            		mDonationListener.onDonationTotalChanged(mTotalDonations);
                //mOwnedItems.add(itemId);
            }
//            mCatalogAdapter.setOwnedItems(mOwnedItems);
//            mOwnedItemsCursor.requery();
        }

        @Override
        public void onRequestPurchaseResponse(RequestPurchase request,
                ResponseCode responseCode) {
            if (Consts.DEBUG) {
                Log.d(TAG, request.mProductId + ": " + responseCode);
            }
            if (responseCode == ResponseCode.RESULT_OK) {
                if (Consts.DEBUG) {
                    Log.i(TAG, "purchase was successfully sent to server");
                }
                logProductActivity(request.mProductId, "sending purchase request");
            } else if (responseCode == ResponseCode.RESULT_USER_CANCELED) {
                if (Consts.DEBUG) {
                    Log.i(TAG, "user canceled purchase");
                }
                logProductActivity(request.mProductId, "dismissed purchase dialog");
            } else {
                if (Consts.DEBUG) {
                    Log.i(TAG, "purchase failed");
                }
                logProductActivity(request.mProductId, "request purchase returned " + responseCode);
            }
        }

        @Override
        public void onRestoreTransactionsResponse(RestoreTransactions request,
                ResponseCode responseCode) {
            if (responseCode == ResponseCode.RESULT_OK) {
                if (Consts.DEBUG) {
                    Log.d(TAG, "completed RestoreTransactions request");
                }
                // Update the shared preferences so that we don't perform
                // a RestoreTransactions again.
                SharedPreferences prefs = getPreferences(Context.MODE_PRIVATE);
                SharedPreferences.Editor edit = prefs.edit();
                edit.putBoolean(DB_INITIALIZED, true);
                edit.commit();
            } else {
                if (Consts.DEBUG) {
                    Log.d(TAG, "RestoreTransactions error: " + responseCode);
                }
            }
        }
    }
    private void logProductActivity(String product, String activity) {
    	// TODO: some logging
    	Log.i(LOG_TEXT_KEY, activity);
    }


    // ========================================================================================
    // TTS
	TTS tts;
	boolean ttsInitialized;
	boolean ttsError;
	
	public boolean initTTS(final OnTTSCreatedListener listener) {
		if ( ttsError || !TTS.isFound() ) {
			if ( !ttsError ) {
				ttsError = true;
				showToast("TTS is not available");
			}
			return false;
		}
		if ( ttsInitialized && tts!=null ) {
			BackgroundThread.instance().executeGUI(new Runnable() {
				@Override
				public void run() {
					listener.onCreated(tts);
				}
			});
			return true;
		}
		if ( ttsInitialized && tts!=null ) {
			showToast("TTS initialization is already called");
			return false;
		}
		showToast("Initializing TTS");
    	tts = new TTS(this, new TTS.OnInitListener() {
			@Override
			public void onInit(int status) {
				//tts.shutdown();
				L.i("TTS init status: " + status);
				if ( status==TTS.SUCCESS ) {
					ttsInitialized = true;
					BackgroundThread.instance().executeGUI(new Runnable() {
						@Override
						public void run() {
							listener.onCreated(tts);
						}
					});
				} else {
					ttsError = true;
					BackgroundThread.instance().executeGUI(new Runnable() {
						@Override
						public void run() {
							showToast("Cannot initialize TTS");
						}
					});
				}
			}
		});
		return true;
	}
	

    // ============================================================
	private AudioManager am;
	private int maxVolume;
	public AudioManager getAudioManager() {
		if ( am==null ) {
			am = (AudioManager)getSystemService(AUDIO_SERVICE);
			maxVolume = am.getStreamMaxVolume(AudioManager.STREAM_MUSIC);
		}
		return am;
	}
	
	public int getVolume() {
		AudioManager am = getAudioManager();
		if (am!=null) {
			return am.getStreamVolume(AudioManager.STREAM_MUSIC) * 100 / maxVolume;
		}
		return 0;
	}
	
	public void setVolume( int volume ) {
		AudioManager am = getAudioManager();
		if (am!=null) {
			am.setStreamVolume(AudioManager.STREAM_MUSIC, volume * maxVolume / 100, 0);
		}
	}
	
	public void showOptionsDialog(final OptionsDialog.Mode mode)
	{
		BackgroundThread.instance().postBackground(new Runnable() {
			public void run() {
				final String[] mFontFaces = Engine.getFontFaceList();
				BackgroundThread.instance().executeGUI(new Runnable() {
					public void run() {
						OptionsDialog dlg = new OptionsDialog(CoolReader.this, mReaderView, mFontFaces, mode);
						dlg.show();
					}
				});
			}
		});
	}
	
	public void updateCurrentPositionStatus(FileInfo book, Bookmark position, PositionProperties props) {
		mReaderFrame.getStatusBar().updateCurrentPositionStatus(book, position, props);
	}


	@Override
    protected void setDimmingAlpha(int dimmingAlpha) {
		if (mReaderView != null)
			mReaderView.setDimmingAlpha(dimmingAlpha);
    }

	public void showReaderMenu() {
		//
		if (mReaderFrame != null) {
			mReaderFrame.showMenu();
		}
	}


	
	
	
	public void sendBookFragment(BookInfo bookInfo, String text) {
        final Intent emailIntent = new Intent(android.content.Intent.ACTION_SEND);
        emailIntent.setType("text/plain");
    	emailIntent.putExtra(android.content.Intent.EXTRA_SUBJECT, bookInfo.getFileInfo().getAuthors() + " " + bookInfo.getFileInfo().getTitle());
        emailIntent.putExtra(android.content.Intent.EXTRA_TEXT, text);
		startActivity(Intent.createChooser(emailIntent, null));	
	}

	public void showBookmarksDialog()
	{
		BackgroundThread.instance().executeGUI(new Runnable() {
			@Override
			public void run() {
				BookmarksDlg dlg = new BookmarksDlg(CoolReader.this, mReaderView);
				dlg.show();
			}
		});
	}
	
	public void openURL(String url) {
		try {
			Intent i = new Intent(Intent.ACTION_VIEW);  
			i.setData(Uri.parse(url));  
			startActivity(i);
		} catch (Exception e) {
			log.e("Exception " + e + " while trying to open URL " + url);
			showToast("Cannot open URL " + url);
		}
	}

	
	
	public boolean isBookOpened() {
		if (mReaderView == null)
			return false;
		return mReaderView.isBookLoaded();
	}

	public void closeBookIfOpened(FileInfo book) {
		if (mReaderView == null)
			return;
		mReaderView.closeIfOpened(book);
	}
	
	public void askDeleteBook(final FileInfo item)
	{
		askConfirmation(R.string.win_title_confirm_book_delete, new Runnable() {
			@Override
			public void run() {
				closeBookIfOpened(item);
				FileInfo file = Services.getScanner().findFileInTree(item);
				if (file == null)
					file = item;
				if (file.deleteFile()) {
					getSyncService().removeFile(file.getPathName());
					Services.getHistory().removeBookInfo(getDB(), file, true, true);
				}
				if (file.parent != null)
					directoryUpdated(file.parent);
			}
		});
	}
	
	public void askDeleteRecent(final FileInfo item)
	{
		askConfirmation(R.string.win_title_confirm_history_record_delete, new Runnable() {
			@Override
			public void run() {
				Services.getHistory().removeBookInfo(getDB(), item, true, false);
				getSyncService().removeFileLastPosition(item.getPathName());
				directoryUpdated(Services.getScanner().createRecentRoot());
			}
		});
	}
	
	public void askDeleteCatalog(final FileInfo item)
	{
		askConfirmation(R.string.win_title_confirm_catalog_delete, new Runnable() {
			@Override
			public void run() {
				if (item != null && item.isOPDSDir()) {
					getDB().removeOPDSCatalog(item.id);
					directoryUpdated(Services.getScanner().createRecentRoot());
				}
			}
		});
	}
	
	public void saveSetting(String name, String value) {
		if (mReaderView != null)
			mReaderView.saveSetting(name, value);
	}
	
	public void editBookInfo(final FileInfo currDirectory, final FileInfo item) {
		Services.getHistory().getOrCreateBookInfo(getDB(), item, new BookInfoLoadedCallack() {
			@Override
			public void onBookInfoLoaded(BookInfo bookInfo) {
				if (bookInfo == null)
					bookInfo = new BookInfo(item);
				BookInfoEditDialog dlg = new BookInfoEditDialog(CoolReader.this, currDirectory, bookInfo, 
						currDirectory.isRecentDir());
				dlg.show();
			}
		});
	}
	
	public void editOPDSCatalog(FileInfo opds) {
		if (opds==null) {
			opds = new FileInfo();
			opds.isDirectory = true;
			opds.pathname = FileInfo.OPDS_DIR_PREFIX + "http://";
			opds.filename = "New Catalog";
			opds.isListed = true;
			opds.isScanned = true;
			opds.parent = Services.getScanner().getOPDSRoot();
		}
		OPDSCatalogEditDialog dlg = new OPDSCatalogEditDialog(CoolReader.this, opds, new Runnable() {
			@Override
			public void run() {
				refreshOPDSRootDirectory();
			}
		});
		dlg.show();
	}

	public void refreshOPDSRootDirectory() {
		if (mBrowser != null)
			mBrowser.refreshOPDSRootDirectory();
		if (mHomeFrame != null)
			mHomeFrame.refreshOnlineCatalogs();
	}
	

	
    private SharedPreferences mPreferences = getSharedPreferences(PREF_FILE, 0);
    private final static String BOOK_LOCATION_PREFIX = "@book:";
    private final static String DIRECTORY_LOCATION_PREFIX = "@dir:";
	
    public void setLastBook(String path) {
    	setLastLocation(BOOK_LOCATION_PREFIX + path);
    }
    
    public void setLastDirectory(String path) {
    	setLastLocation(DIRECTORY_LOCATION_PREFIX + path);
    }
    
    public void setLastLocationRoot() {
    	setLastLocation(FileInfo.ROOT_DIR_TAG);
    }
    
	/**
	 * Store last location - to resume after program restart.
	 * @param location is file name, directory, or special folder tag
	 */
	public void setLastLocation(String location) {
		try {
	        SharedPreferences.Editor editor = mPreferences.edit();
	        editor.putString(PREF_LAST_LOCATION, location);
	        editor.commit();
		} catch (Exception e) {
			// ignore
		}
	}
	
	/**
	 * Get last stored location.
	 * @param location
	 * @return
	 */
	private String getLastLocation() {
        String res = mPreferences.getString(PREF_LAST_LOCATION, null);
        log.i("getLastLocation() = " + res);
        return res;
	}
	
	/**
	 * Open location - book, root view, folder...
	 */
	public void showLastLocation() {
		String location = getLastLocation();
		if (location == null)
			location = FileInfo.ROOT_DIR_TAG;
		if (location.startsWith(BOOK_LOCATION_PREFIX)) {
			location = location.substring(BOOK_LOCATION_PREFIX.length());
			loadDocument(location, null);
			return;
		}
		if (location.startsWith(DIRECTORY_LOCATION_PREFIX)) {
			location = location.substring(DIRECTORY_LOCATION_PREFIX.length());
			showBrowser(location);
			return;
		}
		if (location.equals(FileInfo.RECENT_DIR_TAG)) {
			showBrowser(location);
			return;
		}
		// TODO: support other locations as well
		showRootWindow();
	}
	
}
<|MERGE_RESOLUTION|>--- conflicted
+++ resolved
@@ -910,20 +910,16 @@
 			mCurrentFrame.requestFocus();
 			if (mCurrentFrame != mReaderFrame)
 				releaseBacklightControl();
-<<<<<<< HEAD
-			if (mCurrentFrame == mHomeFrame)
-				setLastLocationRoot();
-=======
 			if (mCurrentFrame == mHomeFrame) {
 				// update recent books
 				mHomeFrame.refreshRecentBooks();
+				setLastLocationRoot();
 			}
 			if (mCurrentFrame == mBrowserFrame) {
 				// update recent books directory
 				mBrowser.refreshDirectory(Services.getScanner().getRecentDir());
 			}
 			onUserActivity();
->>>>>>> b93e7836
 		}
 	}
 	
