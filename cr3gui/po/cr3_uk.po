# Translation for CoolReader3
# This file is put in the public domain.
# Boris Iefimenko <boris.iefimenko@gmail.com>, 2009.
#
msgid ""
msgstr ""
"Project-Id-Version: cr3 3.0.17\n"
"Report-Msgid-Bugs-To: foo@bar.com\n"
<<<<<<< HEAD
"POT-Creation-Date: 2011-05-21 09:25+0700\n"
"PO-Revision-Date: 2010-06-17 11:48+0200\n"
"Last-Translator: Vitaliy Stopchans'kyy <stopchan DOG gmail.com>\n"
=======
"POT-Creation-Date: 2011-01-25 01:56+0300\n"
"PO-Revision-Date: 2011-06-17 02:51+0200\n"
"Last-Translator: Vitalii Stopchans'kyi <stopchanПЕСgmail.com>\n"
>>>>>>> 12bc1b1c
"Language-Team: Ukrainian\n"
"Language: \n"
"MIME-Version: 1.0\n"
"Content-Type: text/plain; charset=utf-8\n"
"Content-Transfer-Encoding: 8bit\n"
"Plural-Forms: nplurals=3; plural=(n%10==1 && n%100!=11 ? 0 : n%10>=2 && n%10<=4 && (n%100<10 || n%100>=20) ? 1 : 2);\n"

#: ../src/citedlg.cpp:28
msgid "Select text"
msgstr "Оберіть текст"

#: ../src/fsmenu.cpp:41
msgid "1..9"
msgstr "1..9"

#: ../src/fsmenu.cpp:43
msgid "1..8"
msgstr "1..8"

#: ../src/mainwnd.cpp:767
msgid "No manual currently available for this language, sorry!"
msgstr "Вибачте, інструкції на обраній Вами мові не існує."

<<<<<<< HEAD
#: ../src/mainwnd.cpp:778 ../src/mainwnd.cpp:877
=======
#: ../src/mainwnd.cpp:766
#: ../src/mainwnd.cpp:865
>>>>>>> 12bc1b1c
msgid "Help"
msgstr "Довідка"

#: ../src/mainwnd.cpp:794
msgid "Main Menu"
msgstr "Головне меню"

<<<<<<< HEAD
#: ../src/mainwnd.cpp:828 ../src/viewdlg.cpp:513
msgid "About"
msgstr "Інформація..."

#: ../src/mainwnd.cpp:838 ../src/viewdlg.cpp:478
msgid "Go to page"
msgstr "Перейти на сторінку"

#: ../src/mainwnd.cpp:849 ../src/recentdlg.cpp:73
msgid "Open recent book"
msgstr "Відкрити останню книгу"

#: ../src/mainwnd.cpp:855 ../src/viewdlg.cpp:164
=======
#: ../src/mainwnd.cpp:816
#: ../src/viewdlg.cpp:468
msgid "About"
msgstr "Інформація..."

#: ../src/mainwnd.cpp:826
#: ../src/viewdlg.cpp:438
msgid "Go to page"
msgstr "Перейти на сторінку"

#: ../src/mainwnd.cpp:837
#: ../src/recentdlg.cpp:73
msgid "Open recent book"
msgstr "Відкрити останню книгу"

#: ../src/mainwnd.cpp:843
#: ../src/viewdlg.cpp:160
>>>>>>> 12bc1b1c
msgid "Dictionary"
msgstr "Словник"

#: ../src/mainwnd.cpp:860
msgid "Cite"
msgstr "Цитата"

<<<<<<< HEAD
#: ../src/mainwnd.cpp:864 ../src/bmkdlg.cpp:188
msgid "Bookmarks"
msgstr "Закладки"

#: ../src/mainwnd.cpp:868 ../src/viewdlg.cpp:223
msgid "Search"
msgstr "Пошук"

#: ../src/mainwnd.cpp:872 ../src/settings.cpp:308
msgid "Settings"
msgstr "Налаштування"

#: ../src/mainwnd.cpp:881 ../src/viewdlg.cpp:591
=======
#: ../src/mainwnd.cpp:852
#: ../src/bmkdlg.cpp:114
msgid "Bookmarks"
msgstr "Закладки"

#: ../src/mainwnd.cpp:856
#: ../src/viewdlg.cpp:219
msgid "Search"
msgstr "Пошук"

#: ../src/mainwnd.cpp:860
#: ../src/settings.cpp:300
msgid "Settings"
msgstr "Налаштування"

#: ../src/mainwnd.cpp:869
#: ../src/viewdlg.cpp:531
>>>>>>> 12bc1b1c
msgid "Keyboard layout"
msgstr "Призначення кнопок"

#: ../src/mainwnd.cpp:888
msgid ""
"$1 - choose command\n"
"$2, $3 - close"
msgstr ""
"$1 — оберіть команду\n"
"$2, $3 — закрити"

#: ../src/mainwnd.cpp:996
msgid "Current page"
msgstr "Поточна сторінка"

#: ../src/mainwnd.cpp:997
msgid "Total pages"
msgstr "Всього сторінок"

#: ../src/mainwnd.cpp:998
msgid "Battery state"
msgstr "Заряд батареї"

#: ../src/mainwnd.cpp:998
msgid "charging..."
msgstr "Заряджається..."

#: ../src/mainwnd.cpp:999
msgid "Current Time"
msgstr "Поточний час"

#: ../src/mainwnd.cpp:1004
msgid "Current chapter"
msgstr "Поточна глава"

#: ../src/mainwnd.cpp:1007
msgid "Status"
msgstr "Стан"

#: ../src/mainwnd.cpp:1010
msgid "Archive name"
msgstr "Ім'я архіву"

#: ../src/mainwnd.cpp:1011
msgid "Archive path"
msgstr "Шлях до архіву"

#: ../src/mainwnd.cpp:1012
msgid "Archive size"
msgstr "Розмір архіву"

#: ../src/mainwnd.cpp:1013
msgid "File name"
msgstr "Ім'я файлу"

#: ../src/mainwnd.cpp:1014
msgid "File path"
msgstr "Шлях до файлу"

#: ../src/mainwnd.cpp:1015
msgid "File size"
msgstr "Розмір файлу"

#: ../src/mainwnd.cpp:1016
msgid "File format"
msgstr "Формат файлу"

#: ../src/mainwnd.cpp:1017
msgid "File info"
msgstr "Інформація про файл"

#: ../src/mainwnd.cpp:1020
msgid "Title"
msgstr "Назва"

#: ../src/mainwnd.cpp:1021
msgid "Author(s)"
msgstr "Автор(и)"

#: ../src/mainwnd.cpp:1022
msgid "Series name"
msgstr "Серія"

#: ../src/mainwnd.cpp:1023
msgid "Series number"
msgstr "Номер у серії"

#: ../src/mainwnd.cpp:1024
msgid "Date"
msgstr "Дата"

#: ../src/mainwnd.cpp:1025
msgid "Genres"
msgstr "Жанри"

#: ../src/mainwnd.cpp:1026
msgid "Translator"
msgstr "Перекладач"

#: ../src/mainwnd.cpp:1027
msgid "Book info"
msgstr "Відомості про книгу"

#: ../src/mainwnd.cpp:1030
msgid "Document author"
msgstr "Автор документу"

#: ../src/mainwnd.cpp:1031
msgid "Document date"
msgstr "Дата створення"

#: ../src/mainwnd.cpp:1032
msgid "Document source URL"
msgstr "URL книги-джерела"

#: ../src/mainwnd.cpp:1033
msgid "OCR by"
msgstr "Оцифрування"

#: ../src/mainwnd.cpp:1034
msgid "Document version"
msgstr "Версія документу"

#: ../src/mainwnd.cpp:1035
msgid "Change history"
msgstr "Iсторiя змiн"

#: ../src/mainwnd.cpp:1036
msgid "Document info"
msgstr "Інформація про документ"

#: ../src/mainwnd.cpp:1039
msgid "Publication name"
msgstr "Назва видання"

#: ../src/mainwnd.cpp:1040
msgid "Publisher"
msgstr "Видавництво"

#: ../src/mainwnd.cpp:1041
msgid "Publisher city"
msgstr "Місто видання"

#: ../src/mainwnd.cpp:1042
msgid "Publication year"
msgstr "Рік видання"

#: ../src/mainwnd.cpp:1043
msgid "ISBN"
msgstr "ISBN"

#: ../src/mainwnd.cpp:1044
msgid "Publication info"
msgstr "Відомості про видання"

#: ../src/mainwnd.cpp:1046
msgid "Custom info"
msgstr "Додаткова інформація"

#: ../src/mainwnd.cpp:1161
msgid "Loading: please wait..."
msgstr "Відкривається. Зачекайте..."

#: ../src/recentdlg.cpp:88
msgid ""
"$1 - open book\n"
"$2, $3 - close"
msgstr ""
"$1 — відкрити книгу\n"
"$2, $3 — закрити"

#: ../src/recentdlg.cpp:131
msgid "Open book"
msgstr "Відкрити книгу"

#: ../src/recentdlg.cpp:132
msgid "Delete record"
msgstr "Видалити запис"

#: ../src/tocdlg.cpp:150
msgid "Current page: $1 of $2\n"
msgstr "Поточна сторінка: $1 з $2\n"

#: ../src/tocdlg.cpp:153
msgid "Enter page number:"
msgstr "Вкажіть номер сторінки:"

#: ../src/bmkdlg.cpp:19
msgid "Empty slot"
msgstr "Немає закладок"

#: ../src/bmkdlg.cpp:51
msgid "Page $1 ($2%)"
msgstr "Сторінка $1 ($2%)"

#: ../src/bmkdlg.cpp:75 ../src/bmkdlg.cpp:168
msgid "Go to bookmark"
msgstr "Відкрити закладку з номером"

#: ../src/bmkdlg.cpp:79
msgid ""
"Short press $1 - go to bookmark,\n"
"$2 - switch to SET mode"
msgstr ""
"Коротке натискання $1 — до закладок,\n"
"$2 — режим додавання закладок"

#: ../src/bmkdlg.cpp:80
msgid ""
"Short press $1 - go to bookmark,\n"
"long press - set bookmark"
msgstr ""
"Коротке натискання $1 — до закладок,\n"
"довге натискання — додати закладку"

#: ../src/bmkdlg.cpp:83 ../src/bmkdlg.cpp:167
msgid "Set bookmark"
msgstr "Додати закладку"

#: ../src/bmkdlg.cpp:87
msgid ""
"$1 - set bookmark,\n"
"$2 - switch to GO mode"
msgstr ""
"$1 — додати закладку,\n"
"$2 — режим відкривання закладок"

#: ../src/bmkdlg.cpp:88
msgid ""
"Short press $1 - set bookmark,\n"
"long press - go to bookmark"
msgstr ""
"Коротке натискання $1 — додати закладку,\n"
"довге натискання — відкрити закладку"

#: ../src/bmkdlg.cpp:169
msgid "Delete bookmark"
msgstr "Видалити закладку"

#: ../src/dictdlg.cpp:80
msgid "From dictionary "
msgstr "Знайти у словнику"

#: ../src/dictdlg.cpp:89
msgid "[cannot read article]"
msgstr "[неможливо відкрити файл]"

#: ../src/settings.cpp:82
msgid "choose command"
msgstr "Оберіть команду"

#: ../src/settings.cpp:100
msgid "Controls"
msgstr "Керування"

#: ../src/settings.cpp:171
msgid "[Command is not assigned]"
msgstr "[Команда не призначена]"

#: ../src/settings.cpp:192
msgid "0` (Portrait)"
msgstr "Книжкова (0°)"

#: ../src/settings.cpp:193
msgid "90 `"
msgstr "Альбомна (90°)"

#: ../src/settings.cpp:194
msgid "180 `"
msgstr "Книжкова перевернута (180°)"

#: ../src/settings.cpp:195
msgid "270 `"
msgstr "Альбомна перевернута (270°)"

#: ../src/settings.cpp:206
msgid "Page orientation"
msgstr "Орієнтація сторінки"

#: ../src/settings.cpp:222
msgid "Default font size"
msgstr "Розмір шрифту (пікселі)"

#: ../src/settings.cpp:280
msgid "The quick brown fox jumps over lazy dog"
msgstr "У ґаздині є їжак"

#: ../src/settings.cpp:317
msgid "On for all fonts"
msgstr "Для усіх шрифтів"

#: ../src/settings.cpp:318
msgid "On for big fonts only"
msgstr "Лише для великих шрифтів"

<<<<<<< HEAD
#: ../src/settings.cpp:319 ../src/settings.cpp:325 ../src/settings.cpp:331
#: ../src/settings.cpp:337 ../src/settings.cpp:343 ../src/settings.cpp:349
#: ../src/settings.cpp:355 ../src/settings.cpp:361 ../src/settings.cpp:386
msgid "Off"
msgstr "Вимк."

#: ../src/settings.cpp:324 ../src/settings.cpp:330 ../src/settings.cpp:336
#: ../src/settings.cpp:342 ../src/settings.cpp:348 ../src/settings.cpp:354
#: ../src/settings.cpp:360
msgid "On"
msgstr "Увімк."

#: ../src/settings.cpp:366 ../src/settings.cpp:372
=======
#: ../src/settings.cpp:311
#: ../src/settings.cpp:317
#: ../src/settings.cpp:323
#: ../src/settings.cpp:329
#: ../src/settings.cpp:335
#: ../src/settings.cpp:341
#: ../src/settings.cpp:347
#: ../src/settings.cpp:353
#: ../src/settings.cpp:378
msgid "Off"
msgstr "Вимк."

#: ../src/settings.cpp:316
#: ../src/settings.cpp:322
#: ../src/settings.cpp:328
#: ../src/settings.cpp:334
#: ../src/settings.cpp:340
#: ../src/settings.cpp:346
#: ../src/settings.cpp:352
msgid "On"
msgstr "Увімк."

#: ../src/settings.cpp:358
#: ../src/settings.cpp:364
>>>>>>> 12bc1b1c
msgid "Normal"
msgstr "Звичайне"

#: ../src/settings.cpp:367
msgid "Inverse"
msgstr "Інвертоване"

#: ../src/settings.cpp:373
msgid "Bold"
msgstr "Жирний"

#: ../src/settings.cpp:378
msgid "One"
msgstr "Одна"

#: ../src/settings.cpp:379
msgid "Two"
msgstr "Дві"

#: ../src/settings.cpp:384
msgid "Top"
msgstr "Вгорі"

#: ../src/settings.cpp:391
msgid "80%"
msgstr "80%"

#: ../src/settings.cpp:392
msgid "90%"
msgstr "90%"

#: ../src/settings.cpp:393
msgid "100%"
msgstr "100%"

#: ../src/settings.cpp:394
msgid "110%"
msgstr "110%"

#: ../src/settings.cpp:395
msgid "120%"
msgstr "120%"

#: ../src/settings.cpp:396
msgid "130%"
msgstr "130%"

#: ../src/settings.cpp:397
msgid "140%"
msgstr "140%"

#: ../src/settings.cpp:398
msgid "150%"
msgstr "150%"

#: ../src/settings.cpp:427
msgid "Always use fast updates"
msgstr "Завжди використовувати швидке оновлення"

#: ../src/settings.cpp:428
msgid "Don't use fast updates"
msgstr "Не використовувати швидке оновлення"

#: ../src/settings.cpp:429
msgid "Full updates every 2 pages"
msgstr "Повне оновлення кожні 2 сторінки"

#: ../src/settings.cpp:430
msgid "Full updates every 3 pages"
msgstr "Повне оновлення кожні 3 сторінки"

#: ../src/settings.cpp:431
msgid "Full updates every 4 pages"
msgstr "Повне оновлення кожні 4 сторінки"

#: ../src/settings.cpp:432
msgid "Full updates every 5 pages"
msgstr "Повне оновлення кожні 5 сторінок"

#: ../src/settings.cpp:433
msgid "Full updates every 6 pages"
msgstr "Повне оновлення кожні 6 сторінок"

#: ../src/settings.cpp:434
msgid "Full updates every 8 pages"
msgstr "Повне оновлення кожні 8 сторінок"

#: ../src/settings.cpp:435
msgid "Full updates every 10 pages"
msgstr "Повне оновлення кожні 10 сторінок"

#: ../src/settings.cpp:436
msgid "Full updates every 14 pages"
msgstr "Повне оновлення кожні 14 сторінок"

#: ../src/settings.cpp:441
msgid "Turbo mode disabled"
msgstr "Турбо режим вимкнений"

#: ../src/settings.cpp:442
msgid "Turbo mode enabled"
msgstr "Турбо режим увімкнений"

#: ../src/settings.cpp:456
msgid "Default font face"
msgstr "Шрифт"

#: ../src/settings.cpp:482
msgid "Font weight"
msgstr "Насиченість шрифту"

#: ../src/settings.cpp:488
msgid "Font antialiasing"
msgstr "Згладжування літер"

#: ../src/settings.cpp:494
msgid "Interline space"
msgstr "Міжрядковий інтервал"

#: ../src/settings.cpp:505
msgid "Footnotes at page bottom"
msgstr "Примітки внизу сторінки"

#: ../src/settings.cpp:516
msgid "Show time"
msgstr "Показувати годинник"

#: ../src/settings.cpp:522
msgid "Landscape pages"
msgstr "Колонок в альбомній сторінці"

#: ../src/settings.cpp:528
msgid "Preformatted text"
msgstr "Форматований текст"

#: ../src/settings.cpp:536
msgid "Document embedded styles"
msgstr "Використовувати стилі документу"

#: ../src/settings.cpp:542
msgid "Inverse display"
msgstr "Інвертування кольорів"

#: ../src/settings.cpp:549
msgid "Display update mode"
msgstr "Режим оновлення екрану"

#: ../src/settings.cpp:556
msgid "Turbo update mode"
msgstr "Турбо режим оновлення"

#: ../src/settings.cpp:564
msgid "Show bookmark icons"
msgstr "Показати значки закладок"

#: ../src/settings.cpp:571
msgid "Status line"
msgstr "Смуга стану"

#: ../src/settings.cpp:577
msgid "Font kerning"
msgstr "Кернінг шрифту"

#: ../src/settings.cpp:585
msgid "[No Hyphenation]"
msgstr "Без переносів"

#: ../src/settings.cpp:586
msgid "[Algorythmic Hyphenation]"
msgstr "Автоматичні переноси"

#: ../src/settings.cpp:588
msgid "Hyphenation"
msgstr "Переноси"

#: ../src/settings.cpp:604
msgid "Floating punctuation"
msgstr "Нависаюча пунктуація"

#: ../src/settings.cpp:612
msgid "Page margins"
msgstr "Поля сторінки"

#: ../src/settings.cpp:615
msgid "Top margin"
msgstr "Вгорі"

#: ../src/settings.cpp:620
msgid "Bottom margin"
msgstr "Знизу"

#: ../src/settings.cpp:625
msgid "Left margin"
msgstr "Ліворуч"

#: ../src/settings.cpp:630
msgid "Right margin"
msgstr "Праворуч"

#: ../src/settings.cpp:665
msgid ""
"Press $1 to change option\n"
"$2 to apply, $3 to cancel"
msgstr ""
"Натисніть $1, щоб змінити\n"
"$2 — застосувати, $3 — скасувати"

#: ../src/viewdlg.cpp:159
msgid "No dictionaries found"
msgstr "Не знайдено жодного словника!"

#: ../src/viewdlg.cpp:160
msgid "Place dictionaries to directory 'dict' of SD card."
msgstr "Розташуйте словники у теці «dict» на картці пам'яті."

#: ../src/viewdlg.cpp:161
msgid "Dictionaries in standard unix .dict format are supported."
msgstr "Підтримуються словники у форматі .dict (стандарт систем Unix)."

<<<<<<< HEAD
#: ../src/viewdlg.cpp:162
msgid ""
"For each dictionary, pair of files should be provided: data file (with .dict "
"or .dict.dz extension, and index file with .index extension"
msgstr ""
"Кожен словник складається з файлу даних (.dict або .dict.dz) та файлу "
"індексу слів (.index)."
=======
#: ../src/viewdlg.cpp:158
msgid "For each dictionary, pair of files should be provided: data file (with .dict or .dict.dz extension, and index file with .index extension"
msgstr "Кожен словник складається з файлу даних (.dict або .dict.dz) та файлу індексу слів (.index)."
>>>>>>> 12bc1b1c

#: ../src/viewdlg.cpp:177
msgid "Table of contents"
msgstr "Зміст"

#: ../src/viewdlg.cpp:182
msgid "Enter page number"
msgstr "Вкажіть номер сторінки"

#: ../src/viewdlg.cpp:196
msgid "Enter position percent"
msgstr "Введiть позицiю (%)"

#: ../src/viewdlg.cpp:313
msgid "Find in dictionary"
msgstr "Пошук у словнику"

#: ../src/viewdlg.cpp:426
msgid "M"
msgstr "М"

#: ../src/viewdlg.cpp:428
msgid "Ok"
msgstr "ОК"

#: ../src/viewdlg.cpp:430
msgid "Up"
msgstr "Вгору"

#: ../src/viewdlg.cpp:432
msgid "Down"
msgstr "Вниз"

#: ../src/viewdlg.cpp:434
msgid "C"
msgstr "С"

#: ../src/viewdlg.cpp:436
msgid "Left"
msgstr "Ліворуч"

#: ../src/viewdlg.cpp:438
msgid "Right"
msgstr "Праворуч"

#: ../src/viewdlg.cpp:440
msgid "Side Up"
msgstr "Вгору (коліщатко)"

#: ../src/viewdlg.cpp:442
msgid "Side Down"
msgstr "Вниз (коліщатко)"

#: ../src/viewdlg.cpp:444
msgid "Side Press"
msgstr "Натиснути (коліщатко)"

#: ../src/viewdlg.cpp:446
msgid "Menu"
msgstr "Меню"

#: ../src/viewdlg.cpp:448
msgid "Zoom"
msgstr "Змінити розмір шрифту"

#: ../src/viewdlg.cpp:459
msgid "Long"
msgstr "Довге натискання"

#: ../src/viewdlg.cpp:466
msgid "To first page"
msgstr "До першої сторінки"

#: ../src/viewdlg.cpp:468
msgid "Back by page"
msgstr "Попередня сторінка"

#: ../src/viewdlg.cpp:470
msgid "Forward by page"
msgstr "Наступна сторінка"

#: ../src/viewdlg.cpp:471
msgid "Forward in move history"
msgstr "Вперед по історії переміщень"

#: ../src/viewdlg.cpp:472
msgid "Back in move history"
msgstr "Назад по історії переміщень"

#: ../src/viewdlg.cpp:473
msgid "Next link"
msgstr "Наступне посилання"

#: ../src/viewdlg.cpp:474
msgid "Previous link"
msgstr "Попереднє посилання"

<<<<<<< HEAD
#: ../src/viewdlg.cpp:475 ../src/viewdlg.cpp:502
=======
#: ../src/viewdlg.cpp:435
#: ../src/viewdlg.cpp:461
>>>>>>> 12bc1b1c
msgid "Go to link"
msgstr "Перейти за посиланням"

#: ../src/viewdlg.cpp:476
msgid "To last page"
msgstr "До останньої сторінки"

#: ../src/viewdlg.cpp:477
msgid "Go to position"
msgstr "Перейти на позицію"

#: ../src/viewdlg.cpp:479
msgid "Zoom in"
msgstr "Збільшити шрифт"

#: ../src/viewdlg.cpp:480
msgid "Zoom out"
msgstr "Зменшити шрифт"

#: ../src/viewdlg.cpp:481
msgid "Toggle bold text"
msgstr "Змінити жирність шрифту"

#: ../src/viewdlg.cpp:482
msgid "Toggle text format"
msgstr "Змінити автоформатування"

#: ../src/viewdlg.cpp:483
msgid "Save bookmark by number"
msgstr "Зберегти закладку з номером"

#: ../src/viewdlg.cpp:484
msgid "Go to bookmark by number"
msgstr "Відкрити закладку з номером"

#: ../src/viewdlg.cpp:485
msgid "Move by chapter"
msgstr "Перехід по розділах"

#: ../src/viewdlg.cpp:486
msgid "First link"
msgstr "Перше посилання"

#: ../src/viewdlg.cpp:487
msgid "Rotate by"
msgstr "Поворот на"

#: ../src/viewdlg.cpp:488
msgid "Set rotate angle"
msgstr "Встановити кут повороту"

#: ../src/viewdlg.cpp:489
msgid "Save history and bookmarks"
msgstr "Зберігати історію та закладки"

#: ../src/viewdlg.cpp:490
msgid "Save document to cache"
msgstr "Зберігати документ у кеші"

#: ../src/viewdlg.cpp:491
msgid "Close dialog"
msgstr "Закрити діалог"

#: ../src/viewdlg.cpp:494
msgid "Scroll forward"
msgstr "Перегорнути вперед"

#: ../src/viewdlg.cpp:495
msgid "Scroll back"
msgstr "Перегорнути назад"

#: ../src/viewdlg.cpp:496
msgid "Close book"
msgstr "Закрити книгу"

#: ../src/viewdlg.cpp:497
msgid "Main menu"
msgstr "Головне меню"

#: ../src/viewdlg.cpp:498
msgid "Go to page dialog"
msgstr "Перейти на сторінку"

#: ../src/viewdlg.cpp:499
msgid "Settings menu"
msgstr "Меню налаштувань"

#: ../src/viewdlg.cpp:500
msgid "Font size settings"
msgstr "Налаштування розмір шрифту"

#: ../src/viewdlg.cpp:501
msgid "Page orientation settings"
msgstr "Орієнтація сторінки"

#: ../src/viewdlg.cpp:506
msgid "Find in Dictionary (T5)"
msgstr "Пошук у словнику"

#: ../src/viewdlg.cpp:508
msgid "Bookmark list"
msgstr "Закладки"

#: ../src/viewdlg.cpp:509
msgid "Go to bookmark..."
msgstr "До закладок..."

#: ../src/viewdlg.cpp:510
msgid "Recent books list"
msgstr "Список останніх книг"

#: ../src/viewdlg.cpp:511
msgid "Open recent book by number"
msgstr "Відкрити останню книгу за номером"

#: ../src/viewdlg.cpp:512
msgid "Switch to recent book"
msgstr "Відкрити останню книгу"

#: ../src/viewdlg.cpp:514
msgid "Cite selection dialog"
msgstr "Виділити цитату"

#: ../src/viewdlg.cpp:515
msgid "Search dialog"
msgstr "Пошук"

#: ../src/viewdlg.cpp:516
msgid "Find in Dictionary (virtual keyboard)"
msgstr "Пошук у словнику"

#: ../src/viewdlg.cpp:517
msgid "Next keyboard layout"
msgstr "Наступне призначення кнопок"

#: ../src/viewdlg.cpp:518
msgid "Previous keyboard layout"
msgstr "Попереднє призначення кнопок"

#: ../src/viewdlg.cpp:519
msgid "Show manual"
msgstr "Показати довідку"

#: ../src/viewdlg.cpp:520
msgid "Show key mapping"
msgstr "Призначення кнопок"

#: ../src/viewdlg.cpp:521
msgid "Go to percent..."
msgstr "Перейти на позицiю (%)"

#: ../src/viewdlg.cpp:528
msgid "Unknown command"
msgstr "Невідома команда"

#: ../src/viewdlg.cpp:535
msgid "Previous Page"
msgstr "Попередня сторінка"

#: ../src/viewdlg.cpp:537
msgid "Next Page"
msgstr "Наступна сторінка"

#: ../src/viewdlg.cpp:539
msgid "Back by 10 Pages"
msgstr "На 10 сторінок назад"

#: ../src/viewdlg.cpp:541
msgid "Forward by 10 Pages"
msgstr "На 10 сторінок вперед"

#: ../src/viewdlg.cpp:543
msgid "Next Chapter"
msgstr "Наступна глава"

#: ../src/viewdlg.cpp:545
msgid "Previous Chapter"
msgstr "Попередня глава"

#: ../src/viewdlg.cpp:547
msgid "Add Bookmark"
msgstr "Додати закладку"

#: ../src/viewdlg.cpp:549
msgid "Rotate Clockwise"
msgstr "За годинниковою стрілкою"

#: ../src/viewdlg.cpp:551
msgid "Rotate Anti-Clockwise"
msgstr "Проти годинникової стрілки"

#: ../src/viewdlg.cpp:553
msgid "Portrait View"
msgstr "Книжкова"

#: ../src/viewdlg.cpp:555
msgid "Landscape View"
msgstr "Альбомна"

#: ../src/viewdlg.cpp:579
msgid "Key"
msgstr "Кнопка"

#: ../src/viewdlg.cpp:579
msgid "Assigned function"
msgstr "Дія"

#: ../src/cr3pocketbook.cpp:1735
msgid "Press $1 to translate"
msgstr "Коротке натискання $1 щоб переклад"

#~ msgid "Enter page number to go: "
#~ msgstr " Введіть номер сторінки: "
#~ msgid "About..."
#~ msgstr "Інформація"
#~ msgid "Open recent book..."
#~ msgstr "Останні книги"
#~ msgid "Dictionary..."
#~ msgstr "Словник"
#~ msgid "Search..."
#~ msgstr "Пошук"
#~ msgid "Settings..."
#~ msgstr "Налаштування"
<|MERGE_RESOLUTION|>--- conflicted
+++ resolved
@@ -6,15 +6,9 @@
 msgstr ""
 "Project-Id-Version: cr3 3.0.17\n"
 "Report-Msgid-Bugs-To: foo@bar.com\n"
-<<<<<<< HEAD
-"POT-Creation-Date: 2011-05-21 09:25+0700\n"
-"PO-Revision-Date: 2010-06-17 11:48+0200\n"
-"Last-Translator: Vitaliy Stopchans'kyy <stopchan DOG gmail.com>\n"
-=======
 "POT-Creation-Date: 2011-01-25 01:56+0300\n"
 "PO-Revision-Date: 2011-06-17 02:51+0200\n"
 "Last-Translator: Vitalii Stopchans'kyi <stopchanПЕСgmail.com>\n"
->>>>>>> 12bc1b1c
 "Language-Team: Ukrainian\n"
 "Language: \n"
 "MIME-Version: 1.0\n"
@@ -38,12 +32,8 @@
 msgid "No manual currently available for this language, sorry!"
 msgstr "Вибачте, інструкції на обраній Вами мові не існує."
 
-<<<<<<< HEAD
-#: ../src/mainwnd.cpp:778 ../src/mainwnd.cpp:877
-=======
 #: ../src/mainwnd.cpp:766
 #: ../src/mainwnd.cpp:865
->>>>>>> 12bc1b1c
 msgid "Help"
 msgstr "Довідка"
 
@@ -51,21 +41,6 @@
 msgid "Main Menu"
 msgstr "Головне меню"
 
-<<<<<<< HEAD
-#: ../src/mainwnd.cpp:828 ../src/viewdlg.cpp:513
-msgid "About"
-msgstr "Інформація..."
-
-#: ../src/mainwnd.cpp:838 ../src/viewdlg.cpp:478
-msgid "Go to page"
-msgstr "Перейти на сторінку"
-
-#: ../src/mainwnd.cpp:849 ../src/recentdlg.cpp:73
-msgid "Open recent book"
-msgstr "Відкрити останню книгу"
-
-#: ../src/mainwnd.cpp:855 ../src/viewdlg.cpp:164
-=======
 #: ../src/mainwnd.cpp:816
 #: ../src/viewdlg.cpp:468
 msgid "About"
@@ -83,7 +58,6 @@
 
 #: ../src/mainwnd.cpp:843
 #: ../src/viewdlg.cpp:160
->>>>>>> 12bc1b1c
 msgid "Dictionary"
 msgstr "Словник"
 
@@ -91,21 +65,6 @@
 msgid "Cite"
 msgstr "Цитата"
 
-<<<<<<< HEAD
-#: ../src/mainwnd.cpp:864 ../src/bmkdlg.cpp:188
-msgid "Bookmarks"
-msgstr "Закладки"
-
-#: ../src/mainwnd.cpp:868 ../src/viewdlg.cpp:223
-msgid "Search"
-msgstr "Пошук"
-
-#: ../src/mainwnd.cpp:872 ../src/settings.cpp:308
-msgid "Settings"
-msgstr "Налаштування"
-
-#: ../src/mainwnd.cpp:881 ../src/viewdlg.cpp:591
-=======
 #: ../src/mainwnd.cpp:852
 #: ../src/bmkdlg.cpp:114
 msgid "Bookmarks"
@@ -123,7 +82,6 @@
 
 #: ../src/mainwnd.cpp:869
 #: ../src/viewdlg.cpp:531
->>>>>>> 12bc1b1c
 msgid "Keyboard layout"
 msgstr "Призначення кнопок"
 
@@ -419,21 +377,6 @@
 msgid "On for big fonts only"
 msgstr "Лише для великих шрифтів"
 
-<<<<<<< HEAD
-#: ../src/settings.cpp:319 ../src/settings.cpp:325 ../src/settings.cpp:331
-#: ../src/settings.cpp:337 ../src/settings.cpp:343 ../src/settings.cpp:349
-#: ../src/settings.cpp:355 ../src/settings.cpp:361 ../src/settings.cpp:386
-msgid "Off"
-msgstr "Вимк."
-
-#: ../src/settings.cpp:324 ../src/settings.cpp:330 ../src/settings.cpp:336
-#: ../src/settings.cpp:342 ../src/settings.cpp:348 ../src/settings.cpp:354
-#: ../src/settings.cpp:360
-msgid "On"
-msgstr "Увімк."
-
-#: ../src/settings.cpp:366 ../src/settings.cpp:372
-=======
 #: ../src/settings.cpp:311
 #: ../src/settings.cpp:317
 #: ../src/settings.cpp:323
@@ -458,7 +401,6 @@
 
 #: ../src/settings.cpp:358
 #: ../src/settings.cpp:364
->>>>>>> 12bc1b1c
 msgid "Normal"
 msgstr "Звичайне"
 
@@ -678,19 +620,9 @@
 msgid "Dictionaries in standard unix .dict format are supported."
 msgstr "Підтримуються словники у форматі .dict (стандарт систем Unix)."
 
-<<<<<<< HEAD
-#: ../src/viewdlg.cpp:162
-msgid ""
-"For each dictionary, pair of files should be provided: data file (with .dict "
-"or .dict.dz extension, and index file with .index extension"
-msgstr ""
-"Кожен словник складається з файлу даних (.dict або .dict.dz) та файлу "
-"індексу слів (.index)."
-=======
 #: ../src/viewdlg.cpp:158
 msgid "For each dictionary, pair of files should be provided: data file (with .dict or .dict.dz extension, and index file with .index extension"
 msgstr "Кожен словник складається з файлу даних (.dict або .dict.dz) та файлу індексу слів (.index)."
->>>>>>> 12bc1b1c
 
 #: ../src/viewdlg.cpp:177
 msgid "Table of contents"
@@ -788,12 +720,8 @@
 msgid "Previous link"
 msgstr "Попереднє посилання"
 
-<<<<<<< HEAD
-#: ../src/viewdlg.cpp:475 ../src/viewdlg.cpp:502
-=======
 #: ../src/viewdlg.cpp:435
 #: ../src/viewdlg.cpp:461
->>>>>>> 12bc1b1c
 msgid "Go to link"
 msgstr "Перейти за посиланням"
 
