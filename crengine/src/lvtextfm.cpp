--- conflicted
+++ resolved
@@ -536,16 +536,10 @@
                 } else {
                     // measure object
                     // assume i==start+1
-<<<<<<< HEAD
-                    int objectWidth = m_srcs[i-1]->o.width;  // FXME: will work with no scaling.
-                    //DUMMY_IMAGE_SIZE;  TODO: real object width
-                    lastWidth += objectWidth;
-=======
                     int width = m_srcs[start]->o.width;
                     int height = m_srcs[start]->o.height;
                     resizeImage( width, height, m_pbuffer->width, m_pbuffer->page_height );
                     lastWidth += width;
->>>>>>> 9d231425
                     m_widths[start] = lastWidth;
                 }
                 start = i;
