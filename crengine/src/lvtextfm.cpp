/*******************************************************

   CoolReader Engine C-compatible API

   lvtextfm.cpp:  Text formatter

   (c) Vadim Lopatin, 2000-2006
   This source code is distributed under the terms of
   GNU General Public License
   See LICENSE file for details

*******************************************************/

#include <stdlib.h>
#include <stdio.h>
#include <string.h>
#include "../include/lvfnt.h"
#include "../include/lvtextfm.h"
#include "../include/lvdrawbuf.h"

#ifdef __cplusplus
#include "../include/lvimg.h"
#include "../include/lvtinydom.h"
#endif

#define ARBITRARY_IMAGE_SCALE_ENABLED 1

#ifndef MAX_IMAGE_SCALE_MUL
#define MAX_IMAGE_SCALE_MUL 2
#endif

#define FRM_ALLOC_SIZE 16

formatted_line_t * lvtextAllocFormattedLine( )
{
    formatted_line_t * pline = (formatted_line_t *)malloc(sizeof(formatted_line_t));
    memset( pline, 0, sizeof(formatted_line_t) );
    return pline;
}

formatted_line_t * lvtextAllocFormattedLineCopy( formatted_word_t * words, int word_count )
{
    formatted_line_t * pline = (formatted_line_t *)malloc(sizeof(formatted_line_t));
    memset( pline, 0, sizeof(formatted_line_t) );
    lUInt32 size = (word_count + FRM_ALLOC_SIZE-1) / FRM_ALLOC_SIZE * FRM_ALLOC_SIZE;
    pline->words = (formatted_word_t*)malloc( sizeof(formatted_word_t)*(size) );
    memcpy( pline->words, words, word_count * sizeof(formatted_word_t) );
    return pline;
}

void lvtextFreeFormattedLine( formatted_line_t * pline )
{
    if (pline->words)
        free( pline->words );
    free(pline);
}

formatted_word_t * lvtextAddFormattedWord( formatted_line_t * pline )
{
    lUInt32 size = (pline->word_count + FRM_ALLOC_SIZE-1) / FRM_ALLOC_SIZE * FRM_ALLOC_SIZE;
    if ( pline->word_count >= size)
    {
        size += FRM_ALLOC_SIZE;
        pline->words = (formatted_word_t*)realloc( pline->words, sizeof(formatted_word_t)*(size) );
    }
    return &pline->words[ pline->word_count++ ];
}

formatted_line_t * lvtextAddFormattedLine( formatted_text_fragment_t * pbuffer )
{
    lUInt32 size = (pbuffer->frmlinecount + FRM_ALLOC_SIZE-1) / FRM_ALLOC_SIZE * FRM_ALLOC_SIZE;
    if ( pbuffer->frmlinecount >= size)
    {
        size += FRM_ALLOC_SIZE;
        pbuffer->frmlines = (formatted_line_t**)realloc( pbuffer->frmlines, sizeof(formatted_line_t*)*(size) );
    }
    return (pbuffer->frmlines[ pbuffer->frmlinecount++ ] = lvtextAllocFormattedLine());
}

formatted_line_t * lvtextAddFormattedLineCopy( formatted_text_fragment_t * pbuffer, formatted_word_t * words, int words_count )
{
    lUInt32 size = (pbuffer->frmlinecount + FRM_ALLOC_SIZE-1) / FRM_ALLOC_SIZE * FRM_ALLOC_SIZE;
    if ( pbuffer->frmlinecount >= size)
    {
        size += FRM_ALLOC_SIZE;
        pbuffer->frmlines = (formatted_line_t**)realloc( pbuffer->frmlines, sizeof(formatted_line_t*)*(size) );
    }
    return (pbuffer->frmlines[ pbuffer->frmlinecount++ ] = lvtextAllocFormattedLineCopy(words, words_count));
}

formatted_text_fragment_t * lvtextAllocFormatter( lUInt16 width )
{
    formatted_text_fragment_t * pbuffer = (formatted_text_fragment_t*)malloc( sizeof(formatted_text_fragment_t) );
    memset( pbuffer, 0, sizeof(formatted_text_fragment_t));
    pbuffer->width = width;
    return pbuffer;
}

void lvtextFreeFormatter( formatted_text_fragment_t * pbuffer )
{
    if (pbuffer->srctext)
    {
        for (lUInt32 i=0; i<pbuffer->srctextlen; i++)
        {
            if (pbuffer->srctext[i].flags & LTEXT_FLAG_OWNTEXT)
                free( (void*)pbuffer->srctext[i].t.text );
        }
        free( pbuffer->srctext );
    }
    if (pbuffer->frmlines)
    {
        for (lUInt32 i=0; i<pbuffer->frmlinecount; i++)
        {
            lvtextFreeFormattedLine( pbuffer->frmlines[i] );
        }
        free( pbuffer->frmlines );
    }
    free(pbuffer);
}

/*
   Reformats source lines stored in buffer into formatted lines
   Returns height (in pixels) of formatted text
*/
lUInt32 lvtextResize( formatted_text_fragment_t * pbuffer, int width, int page_height )
{
    if (pbuffer->frmlines)
    {
        for (lUInt32 i=0; i<pbuffer->frmlinecount; i++)
        {
            lvtextFreeFormattedLine( pbuffer->frmlines[i] );
        }
        free( pbuffer->frmlines );
    }
    pbuffer->frmlines = NULL;
    pbuffer->frmlinecount = 0;
    pbuffer->width = width;
    pbuffer->height = 0;
    pbuffer->page_height = page_height;
    return lvtextFormat( pbuffer );
}

void lvtextAddSourceLine( formatted_text_fragment_t * pbuffer,
   lvfont_handle   font,     /* handle of font to draw string */
   const lChar16 * text,     /* pointer to unicode text string */
   lUInt32         len,      /* number of chars in text, 0 for auto(strlen) */
   lUInt32         color,    /* color */
   lUInt32         bgcolor,  /* bgcolor */
   lUInt32         flags,    /* flags */
   lUInt8          interval, /* interline space, *16 (16=single, 32=double) */
   lUInt16         margin,   /* first line margin */
   void *          object,    /* pointer to custom object */
   lUInt16         offset,
   lInt8           letter_spacing
                         )
{
    lUInt32 srctextsize = (pbuffer->srctextlen + FRM_ALLOC_SIZE-1) / FRM_ALLOC_SIZE * FRM_ALLOC_SIZE;
    if ( pbuffer->srctextlen >= srctextsize)
    {
        srctextsize += FRM_ALLOC_SIZE;
        pbuffer->srctext = (src_text_fragment_t*)realloc( pbuffer->srctext, sizeof(src_text_fragment_t)*(srctextsize) );
    }
    src_text_fragment_t * pline = &pbuffer->srctext[ pbuffer->srctextlen++ ];
    pline->t.font = font;
    if (!len) for (len=0; text[len]; len++) ;
    if (flags & LTEXT_FLAG_OWNTEXT)
    {
        /* make own copy of text */
        pline->t.text = (lChar16*)malloc( len * sizeof(lChar16) );
        memcpy((void*)pline->t.text, text, len * sizeof(lChar16));
    }
    else
    {
        pline->t.text = text;
    }
    pline->index = (lUInt16)(pbuffer->srctextlen-1);
    pline->object = object;
    pline->t.len = (lUInt16)len;
    pline->margin = margin;
    pline->flags = flags;
    pline->interval = interval;
    pline->t.offset = offset;
    pline->color = color;
    pline->bgcolor = bgcolor;
    pline->letter_spacing = letter_spacing;
}

void lvtextAddSourceObject(
   formatted_text_fragment_t * pbuffer,
   lUInt16         width,
   lUInt16         height,
   lUInt32         flags,    /* flags */
   lUInt8          interval, /* interline space, *16 (16=single, 32=double) */
   lUInt16         margin,   /* first line margin */
   void *          object,    /* pointer to custom object */
   lInt8           letter_spacing
                         )
{
    lUInt32 srctextsize = (pbuffer->srctextlen + FRM_ALLOC_SIZE-1) / FRM_ALLOC_SIZE * FRM_ALLOC_SIZE;
    if ( pbuffer->srctextlen >= srctextsize)
    {
        srctextsize += FRM_ALLOC_SIZE;
        pbuffer->srctext = (src_text_fragment_t*)realloc( pbuffer->srctext, sizeof(src_text_fragment_t)*(srctextsize) );
    }
    src_text_fragment_t * pline = &pbuffer->srctext[ pbuffer->srctextlen++ ];
    pline->index = (lUInt16)(pbuffer->srctextlen-1);
    pline->o.width = width;
    pline->o.height = height;
    pline->object = object;
    pline->margin = margin;
    pline->flags = flags | LTEXT_SRC_IS_OBJECT;
    pline->interval = interval;
    pline->letter_spacing = letter_spacing;
}

int lvtextFinalizeLine( formatted_line_t * frmline, int width, int align,
        lUInt16 * pSrcIndex, lUInt16 * pSrcOffset )
{
    int margin = frmline->x;
    int delta = 0;
    unsigned int i;
    unsigned short w = 0;
    int expand_count = 0;
    int expand_dx, expand_dd;
    int flgRollback = 0;

    if (pSrcIndex!=NULL)
    {
        /* check whether words rollback is necessary */
        for (i=frmline->word_count-1; i>0; i--)
        {
            if ( (frmline->words[i].flags & LTEXT_WORD_CAN_BREAK_LINE_AFTER) )
                break;
            if ( (frmline->words[i].flags & LTEXT_WORD_CAN_HYPH_BREAK_LINE_AFTER) )
                break;
        }
        if (/*i > 0 && */i < frmline->word_count-1)
        {
            /* rollback */
            *pSrcIndex = frmline->words[i+1].src_text_index;
            *pSrcOffset = frmline->words[i+1].t.start;
            frmline->word_count = i+1;
            flgRollback = 1;
        }
    }


    frmline->width = 0;
    for (i=0; i<frmline->word_count; i++)
    {
        //if (i == frmline->word_count-1)
        //    w = frmline->words[i].x;
        //else
        w = frmline->words[i].width;
        frmline->words[i].x = frmline->width;
        frmline->width += w;
    }

    if (align == LTEXT_ALIGN_LEFT)
        return flgRollback;

    delta = width - frmline->width - margin;

    if (align == LTEXT_ALIGN_CENTER)
        delta /= 2;
    if ( align == LTEXT_ALIGN_CENTER || align == LTEXT_ALIGN_RIGHT )
    {
        frmline->x += delta;
    }
    else
    {
        /* LTEXT_ALIGN_WIDTH */
        for (i=0; i<frmline->word_count-1; i++)
        {
            if (frmline->words[i].flags & LTEXT_WORD_CAN_ADD_SPACE_AFTER)
                expand_count++;
        }
        if (expand_count)
        {
            expand_dx = delta / expand_count;
            expand_dd = delta % expand_count;
            delta = 0;
            for (i=0; i<frmline->word_count-1; i++)
            {
                if (frmline->words[i].flags & LTEXT_WORD_CAN_ADD_SPACE_AFTER)
                {
                    delta += expand_dx;
                    if (expand_dd>0)
                    {
                        delta++;
                        expand_dd--;
                    }
                }
                if ( i<frmline->word_count-1 ) {
                    frmline->words[i+1].x += delta;
                }
            }
            frmline->width = frmline->words[frmline->word_count-1].x + frmline->words[frmline->word_count-1].width;
        }
    }
    return flgRollback;
}

#define DEPRECATED_LINE_BREAK_WORD_COUNT    3
#define DEPRECATED_LINE_BREAK_SPACE_LIMIT   64

lUInt32 lvtextFormat( formatted_text_fragment_t * pbuffer )
{
    lUInt32   line_flags;
    lUInt16 * widths_buf = NULL;
    lUInt8  * flags_buf = NULL;
    lUInt32   widths_buf_size = 0;
    lUInt16   chars_measured = 0;
    lUInt16   curr_x = 0;
    lUInt16   space_left = 0;
    lUInt16   text_offset = 0;
    lUInt8    align = LTEXT_ALIGN_LEFT;
    int flgRollback = 0;
    int h, b;
    src_text_fragment_t * srcline = NULL;
    src_text_fragment_t * first_para_line = NULL;
    LVFont * font = NULL;
    formatted_line_t * frmline = NULL;
    formatted_word_t * word = NULL;
    lUInt16 i, j, last_fit, chars_left;
    lUInt16 wstart = 0;
    lUInt16 wpos = 0;
    int phase;
    int isParaStart;
    int flgObject;
    int isLinkStart;

    last_fit = 0xFFFF;
    pbuffer->height = 0;
    /* For each source line: */
    for (i = 0; i<pbuffer->srctextlen; i++)
    {
        srcline = &pbuffer->srctext[i];
        line_flags = srcline->flags;
        isLinkStart = (line_flags & LTEXT_IS_LINK) ? 1 : 0; // 1 for first word of link
        flgObject = (line_flags & LTEXT_SRC_IS_OBJECT) ? 1 : 0; // 1 for object (e.g. image)
        if (!flgObject)
        {
            font = (LVFont*)srcline->t.font;
        }
        text_offset = 0;
        if ( i==0 && !(line_flags & LTEXT_FLAG_NEWLINE) )
            line_flags |= LTEXT_ALIGN_LEFT; /* first paragraph -- left by default */
        if (line_flags & LTEXT_FLAG_NEWLINE)
            first_para_line = srcline;
        if (!flgObject && (int)widths_buf_size < (int)srcline->t.len + 64) //
        {
            widths_buf_size = srcline->t.len + 64;
            widths_buf = cr_realloc( widths_buf, widths_buf_size );
            flags_buf  = cr_realloc( flags_buf, widths_buf_size );
        }

        int textWrapped = 0;
        int wrapNextLine = 0;
        while (flgObject || srcline->t.len > text_offset)
        {
            do {

                flgRollback = 0;
                if ( !frmline )
                    frmline = lvtextAddFormattedLine( pbuffer );
                if (flgObject)
                {
                    chars_left = 1;
                    isParaStart = (line_flags & LTEXT_FLAG_NEWLINE);
                } else {
                    chars_left = srcline->t.len - text_offset;
                    isParaStart = (line_flags & LTEXT_FLAG_NEWLINE) && text_offset==0;
                }

                if ( textWrapped || !frmline || isParaStart )
                    wrapNextLine = 1;

                int line_x;
                if ( wrapNextLine ) {
                    curr_x = 0;
                    if ( srcline->margin<0 )
                        line_x = isParaStart ? 0 : -srcline->margin;
                    else
                        line_x = isParaStart ? srcline->margin : 0;
                } else {
                    line_x = (frmline?frmline->x:0);
                }

                if (flgObject)
                {
                    space_left = pbuffer->width - curr_x -  line_x;
                    textWrapped = 0;
                    chars_measured = 1;
                }
                else
                {
                    space_left = pbuffer->width - curr_x -  line_x;
                    /* measure line */
                    chars_measured = font->measureText(
                        text_offset + srcline->t.text,
                        chars_left,
                        widths_buf, flags_buf,
                        space_left, //pbuffer->width,
                        '?');
                    textWrapped = (chars_measured && chars_measured<chars_left) ? 1 : 0;
                }
                phase = wrapNextLine ? 1 : 0; //
                for ( ; phase<2; ++phase)
                {
                    /* add new formatted line in phase 1 */
                    if (phase == 1)
                    {
                        if ( frmline->word_count > 0 ) {
                            flgRollback = lvtextFinalizeLine( frmline, pbuffer->width,
                                   (isParaStart && align==LTEXT_ALIGN_WIDTH)?LTEXT_ALIGN_LEFT:align,
                                   &i, &text_offset);
                            frmline = lvtextAddFormattedLine( pbuffer );
                        }
                        curr_x = 0;
                        if ( srcline->margin<0 )
                            frmline->x = isParaStart ? 0 : -srcline->margin;
                        else
                            frmline->x = isParaStart ? srcline->margin : 0;
                        space_left = pbuffer->width - curr_x - frmline->x;
                        if ( chars_left && textWrapped )
                        {
                            /* measure line */
                            chars_measured = font->measureText(
                                text_offset + srcline->t.text,
                                chars_left,
                                widths_buf, flags_buf,
                                space_left, //pbuffer->width,
                                '?');
                            textWrapped = (chars_measured && chars_measured<chars_left) ? 1 : 0;
                        }
                        if (flgRollback)
                        {
                            srcline = &pbuffer->srctext[i];
                            line_flags = srcline->flags;
                            flgObject = (line_flags & LTEXT_SRC_IS_OBJECT) ? 1 : 0;
                            font = (LVFont*)srcline->t.font;
                            for (j=i; j>0; j--)
                            {
                                if (pbuffer->srctext[j].flags & LTEXT_FLAG_NEWLINE)
                                    break;
                            }
                            first_para_line = &pbuffer->srctext[j];
                        }
                        align = (lUInt8)(first_para_line->flags & LTEXT_FLAG_NEWLINE);
                        if (!align)
                            align = LTEXT_ALIGN_LEFT;
                        if (flgRollback)
                            break;
                    }
                    last_fit = 0xFFFF;
                    if (flgObject)
                    {
                        if ( srcline->o.width <= space_left)
                        {
                            last_fit = 0;
                            break;
                        }
                        //if (phase==0)
                            continue;
                    }
                    /* try to find good place for line break */
                    for (j = 0; j<chars_left && j<chars_measured; j++)
                    {
                        if (widths_buf[j] > space_left)
                            break;
                        if (flags_buf[j] & LCHAR_ALLOW_WRAP_AFTER)
                            last_fit = j;
                        if (flags_buf[j] & LCHAR_ALLOW_HYPH_WRAP_AFTER)
                            last_fit = j;
                    }
                    if (j==chars_left && widths_buf[j-1] <= space_left)
                        last_fit = j-1;
                    if (last_fit!=0xFFFF)
                        break;
                    /* avoid using deprecated line breaks if line is filled enough */
                    if (phase==0 && space_left<pbuffer->width*DEPRECATED_LINE_BREAK_SPACE_LIMIT/256
                        && frmline->word_count>=DEPRECATED_LINE_BREAK_WORD_COUNT )
                        continue;
                    /* try to find deprecated place for line break if good is not found */
                    for (j = 0; j<chars_left && j<chars_measured; j++)
                    {
                        if (widths_buf[j] > space_left)
                            break;
                        if (flags_buf[j] & LCHAR_DEPRECATED_WRAP_AFTER)
                            last_fit = j;
                    }
                    if (last_fit!=0xFFFF)
                        break;
                    if (phase==0)
                        continue;
                    /* try to wrap in the middle of word */
                    for (j = 0; j<chars_left && j<chars_measured; j++)
                    {
                        if (widths_buf[j] > space_left)
                            break;
                    }
                    if (j)
                        last_fit = j - 1;
                    else
                        last_fit = 0;
                }
            } while (flgRollback);
            /* calc vertical align */
            //int vertical_align = pbuffer->srctext[i].flags & LTEXT_VALIGN_MASK;
            int vertical_align = srcline->flags & LTEXT_VALIGN_MASK;
            int wy = 0;
            if (!flgObject && vertical_align)
            {
                int fh = font->getHeight();
                if ( vertical_align == LTEXT_VALIGN_SUB )
                {
                    wy += fh / 2;
                }
                else if ( vertical_align == LTEXT_VALIGN_SUPER )
                {
                    wy -= fh / 2;
                }
            }
            /* add new words to frmline */
            if (flgObject)
            {
                // object
                word = lvtextAddFormattedWord( frmline );
                word->src_text_index = i;
#if ARBITRARY_IMAGE_SCALE_ENABLED==1
                int pscale_x = 1000 * pbuffer->width / srcline->o.width;
                int pscale_y = 1000 * pbuffer->height / pbuffer->page_height;
                int pscale = pscale_x < pscale_y ? pscale_x : pscale_y;
                if ( pscale>MAX_IMAGE_SCALE_MUL*1000 )
                    pscale = MAX_IMAGE_SCALE_MUL*1000;
                word->o.height = srcline->o.height * pscale / 1000;
                word->width = srcline->o.width * pscale / 1000;
#else
                int scale_div = 1;
                int scale_mul = 1;
                int div_x = (srcline->o.width / pbuffer->width) + 1;
                int div_y = (srcline->o.height / pbuffer->page_height) + 1;
#if (MAX_IMAGE_SCALE_MUL==3)
                if ( srcline->o.height*3 <= pbuffer->page_height
                        && srcline->o.width*3 <= pbuffer->width )
                    scale_mul = 3;
                else
#endif
#if (MAX_IMAGE_SCALE_MUL==2) || (MAX_IMAGE_SCALE_MUL==3)
                    if ( srcline->o.height*2 <= pbuffer->page_height
                        && srcline->o.width*2 <= pbuffer->width )
                    scale_mul = 2;
                else
#endif
                if (div_x>1 || div_y>1) {
                    if (div_x>div_y)
                        scale_div = div_x;
                    else
                        scale_div = div_y;
                }
                word->o.height = srcline->o.height * scale_mul / scale_div;
                word->width = srcline->o.width * scale_mul / scale_div;
#endif// ARBITRARY_IMAGE_SCALE_ENABLED==1
                word->flags = LTEXT_WORD_IS_OBJECT;
                word->flags |= LTEXT_WORD_CAN_BREAK_LINE_AFTER;
                word->y = 0;
                word->x = frmline->width;
                //frmline->width += word->width;
                frmline->width = word->x + word->width; //!!!
            }
            else
            {
                // text string
                word = NULL;
                for (j=0, wstart=0, wpos=0; j<=last_fit; j++)
                {
                    if (flags_buf[j] & LCHAR_IS_SPACE || j==last_fit) /* LCHAR_ALLOW_WRAP_AFTER */
                    {
                        word = lvtextAddFormattedWord( frmline );
                        word->src_text_index = i;
                        word->t.len = j - wstart + 1;
                        word->width = widths_buf[j] - wpos;
                        word->t.start = text_offset + wstart;
                        word->flags = 0;
                        if ( isLinkStart ) {
                            word->flags = LTEXT_WORD_IS_LINK_START;
                            isLinkStart = 0;
                        }
                        word->y = wy;
                        word->x = widths_buf[j] - wpos;
                        if (flags_buf[j] & LCHAR_IS_SPACE)
                            word->flags |= LTEXT_WORD_CAN_ADD_SPACE_AFTER;
                        if (flags_buf[j] & LCHAR_ALLOW_WRAP_AFTER)
                            word->flags |= LTEXT_WORD_CAN_BREAK_LINE_AFTER;
                        if (flags_buf[j] & LCHAR_ALLOW_HYPH_WRAP_AFTER)
                            word->flags |= LTEXT_WORD_CAN_HYPH_BREAK_LINE_AFTER;
                        if ( text_offset+j == srcline->t.len-1 )
                        {
                            /* last char of src fragment */
                            if (i==pbuffer->srctextlen-1 || pbuffer->srctext[i+1].flags & LTEXT_FLAG_NEWLINE)
                                word->flags |= LTEXT_WORD_CAN_BREAK_LINE_AFTER;
                        }
                        //???
                        ///*
                        for (int jj=j; jj>0 && (flags_buf[jj] & LCHAR_IS_SPACE); jj--)
                            word->x = widths_buf[jj-1] - wpos;
                        //*/
                        wpos = widths_buf[j];
                        wstart = j+1;
                        frmline->width = word->x + word->width; //!!!
                    }
                }
            }
            /* update Y positions of line */
            if (flgObject)
            {
                b = word->o.height;
                h = 0;
            }
            else
            {
                if (wy!=0)
                {
                    // subscript or superscript
                    b = font->getBaseline();
                    h = font->getHeight() - b;
                }
                else
                {
                    b = (( font->getBaseline() * first_para_line->interval) >> 4);
                    h = ( ( font->getHeight() * first_para_line->interval) >> 4) - b;
                }
            }
            if ( frmline->baseline < b - wy )
                frmline->baseline = (lUInt16) (b - wy);
            if ( frmline->height < frmline->baseline + h )
                frmline->height = (lUInt16) ( frmline->baseline + h );

            if (flgObject)
            {
                curr_x += word->width;
                break;
            }
            /* skip formatted text in source line */
            text_offset += wstart;
            curr_x += wpos;
        }
    }
    /* finish line formatting */
    if (frmline)
        lvtextFinalizeLine( frmline, pbuffer->width,
        (align==LTEXT_ALIGN_WIDTH)?LTEXT_ALIGN_LEFT:align, NULL, NULL );
    /* cleanup */
    if (widths_buf)
        free(widths_buf);
    if (flags_buf)
        free(flags_buf);
    if (pbuffer->frmlinecount)
    {
        int y = 0;
        for (lUInt16 i=0; i<pbuffer->frmlinecount; i++)
        {
            pbuffer->frmlines[i]->y = y;
            y += pbuffer->frmlines[i]->height;
        }
        pbuffer->height = y;
    }
    return pbuffer->height;
}


/*
   Draws formatted text to draw buffer
*/
void lvtextDraw( formatted_text_fragment_t * text, draw_buf_t * buf, int x, int y )
{
    lUInt32 i, j;
    formatted_line_t * frmline;
    src_text_fragment_t * srcline;
    formatted_word_t * word;
    lvfont_header_t * font;
    const lChar16 * str;
    int line_y = y;
    for (i=0; i<text->frmlinecount; i++)
    {
        frmline = text->frmlines[i];
        for (j=0; j<frmline->word_count; j++)
        {
            word = &frmline->words[j];
            //int flg = 0;
            srcline = &text->srctext[word->src_text_index];
            font = (lvfont_header_t *) ( ((LVFont*)srcline->t.font)->GetHandle() );
            str = srcline->t.text + word->t.start;
            lvdrawbufDrawText( buf,
                x + frmline->x + word->x,
                line_y + (frmline->baseline - font->fontBaseline) + word->y,
                (lvfont_handle)font,
                str,
                word->t.len,
                '?' );
        }
        line_y += frmline->height;
    }
}

#ifdef __cplusplus

#define DUMMY_IMAGE_SIZE 16

bool gFlgFloatingPunctuationEnabled = true;

void LFormattedText::AddSourceObject(
            lUInt16         flags,    /* flags */
            lUInt8          interval, /* interline space, *16 (16=single, 32=double) */
            lUInt16         margin,   /* first line margin */
            void *          object,    /* pointer to custom object */
            lInt8           letter_spacing
     )
{
    ldomNode * node = (ldomNode*)object;
    LVImageSourceRef img = node->getObjectImageSource();
    if ( img.isNull() )
        img = LVCreateDummyImageSource( node, DUMMY_IMAGE_SIZE, DUMMY_IMAGE_SIZE );
    lUInt16 width = (lUInt16)img->GetWidth();
    lUInt16 height = (lUInt16)img->GetHeight();
    lvtextAddSourceObject(m_pbuffer,
        width, height,
        flags, interval, margin, object, letter_spacing );
}

#if 0
<<<<<<< HEAD
        if ( !flgObject ) {
            lString16 srctext( srcline->t.text, srcline->t.len);
            lString8 srctext8 = UnicodeToUtf8(srctext);
            const char * srctxt = srctext8.c_str();
            if ( srctext8 == "Testing " ) {
                srctxt += 0;
            }
        }
#endif

        if ( srcIndex==0 && !(line_flags & LTEXT_FLAG_NEWLINE) )
            line_flags |= LTEXT_ALIGN_LEFT; /* first paragraph -- left by default */
        // update new paragraph properties
        if ( srcIndex==0 || (line_flags & LTEXT_FLAG_NEWLINE) ) {
            setParagraphProperties( srcIndex );
        }
        // check buffers size
        if (!flgObject && (int)widths_buf_size < (int)srcline->t.len + 64) //
        {
            widths_buf_size = srcline->t.len + 256;
            widths_buf.reserve( widths_buf_size );
            flags_buf.reserve( widths_buf_size );
        }

        vertical_align = srcline->flags & LTEXT_VALIGN_MASK;
        wy = 0;
        if ( !flgObject && vertical_align )
        {
            int fh = font->getSize();
            if ( vertical_align == LTEXT_VALIGN_SUB )
            {
                wy += fh / 3;
            }
            else if ( vertical_align == LTEXT_VALIGN_SUPER )
            {
                wy -= fh / 3;
            }
        }
        flgLastParaLine = false;
        if (srcIndex==(int)m_pbuffer->srctextlen-1 || m_pbuffer->srctext[srcIndex+1].flags & LTEXT_FLAG_NEWLINE)
            flgLastParaLine = true;
        flgCanBreakBeforeNextLine = flgLastParaLine;
        if (!flgCanBreakBeforeNextLine) {
            src_text_fragment_t * nextline = &m_pbuffer->srctext[srcIndex + 1];
            if ( nextline->flags & LTEXT_SRC_IS_OBJECT )
                flgCanBreakBeforeNextLine = true;
            else {
                lChar16 firstChar = nextline->t.text[0];
                if ( lGetCharProps(firstChar) & CH_PROP_SPACE )
                    flgCanBreakBeforeNextLine = true;
            }
        }
    }

    /**
     * Add new word to formatted line.
     * @param firstch is index of first measured character of word
     * @param lastch is index of last measured character of word
     * @returns added word pointer
     */
    formatted_word_t * addWord( int firstch, int lastch )
    {
        formatted_word_t * word = lvtextAddFormattedWord( frmline );
        word->src_text_index = srcIndex;
        word->t.len = lastch - firstch + 1;
        int wpos = firstch>0 ? widths_buf[firstch-1] : 0;
        word->width = widths_buf[lastch] - wpos;
        if ( firstch>0 && (flags_buf[firstch-1] & LCHAR_ALLOW_HYPH_WRAP_AFTER) )
            word->width += font->getHyphenWidth();
        word->inline_width = word->width;
        word->t.start = text_offset + firstch;
        lUInt8 flags = 0;
        if ( isLinkStart ) {
            flags |= LTEXT_WORD_IS_LINK_START;
            isLinkStart = 0;
        }
        word->y = wy;

        // set word flags
        lUInt16 lastchar = flags_buf[lastch];
        lChar16 lastc = srcline->t.text[text_offset+lastch];
        if (lastchar & LCHAR_ALLOW_WRAP_AFTER)
            flags |= LTEXT_WORD_CAN_BREAK_LINE_AFTER;
        if (lastchar & LCHAR_IS_EOL) {
            flags |= LTEXT_WORD_MUST_BREAK_LINE_AFTER;
        }
        if (lastchar & LCHAR_ALLOW_HYPH_WRAP_AFTER) {
            flags |= LTEXT_WORD_CAN_HYPH_BREAK_LINE_AFTER;
            word->inline_width = word->width - font->getHyphenWidth();
            if ( word->inline_width > 1000 ) {
                word->inline_width += 0;
            }
        }
        if ( text_offset+lastch == srcline->t.len-1 && flgLastParaLine)
        {
            /* last char of src fragment */
            flags |= LTEXT_WORD_CAN_BREAK_LINE_AFTER;
        }
        bool visualAlignmentEnabled = gFlgFloatingPunctuationEnabled!=0;
        if ( lastc=='\t' ) {
            // tab
            if ( frmline->word_count==1 && frmline->x==0 && first_para_line->margin<0 ) {
                if ( word->width<-first_para_line->margin ) {
                    word->width = -first_para_line->margin;
                    word->inline_width = -first_para_line->margin;
                }
            }
            //if ( word->t.len>0 )
            //    word->t.len--;
        } else if (lastchar & LCHAR_IS_SPACE) {
            flags |= LTEXT_WORD_CAN_ADD_SPACE_AFTER;
            if ( firstch<lastch ) {
                word->width = widths_buf[lastch-1] - wpos;
            }
            if ( lastch>firstch )
                lastc = srcline->t.text[text_offset+lastch-1];
        }
        if ( visualAlignmentEnabled ) {
        int wAlign = font->getVisualAligmentWidth();
        word->width += wAlign;
        if ( flags&LTEXT_WORD_CAN_HYPH_BREAK_LINE_AFTER )
            word->width -= font->getHyphenWidth();
        else if ( lastc=='.' || lastc==',' || lastc=='!' )
            word->width -= font->getCharWidth(lastc);
        }

        word->flags = flags;
        frmline->width += word->inline_width; //!!!
        if ( word->t.len==0 ) {
            //
            CRLog::error("Added word of length 0!!!");
        }
        return word;
    }

    /**
     * Add new object (image) from current source to formatted line
     * @returns added object pointer
     */
    formatted_word_t * addObject()
    {
        formatted_word_t * word = lvtextAddFormattedWord( frmline );
        word->flags = 0;
        word->src_text_index = srcIndex;
#if ARBITRARY_IMAGE_SCALE_ENABLED==1
        int pscale_x = 1000 * m_pbuffer->width / srcline->o.width;
        int pscale_y = 1000 * m_pbuffer->page_height / srcline->o.height;
        int pscale = pscale_x < pscale_y ? pscale_x : pscale_y;
        int maxscale = (MAX_IMAGE_SCALE_MUL>0 ? MAX_IMAGE_SCALE_MUL : 1) * 1000;
        if ( pscale>maxscale )
            pscale = maxscale;
        word->o.height = srcline->o.height * pscale / 1000;
        word->width = srcline->o.width * pscale / 1000;
        word->inline_width = srcline->o.width * pscale / 1000;
=======
#define TR(x...) CRLog::trace(x)
>>>>>>> 195ac767
#else
#ifdef _WIN32
#define TR(x)
#else
#define TR(x...)
#endif
#endif

class LVFormatter {
public:
    //LVArray<lUInt16>  widths_buf;
    //LVArray<lUInt8>   flags_buf;
    formatted_text_fragment_t * m_pbuffer;
    int       m_length;
    int       m_size;
    bool      m_staticBufs;
    lChar16 * m_text;
    lUInt8 *  m_flags;
    src_text_fragment_t * * m_srcs;
    lUInt16 * m_charindex;
    int *     m_widths;
    int m_y;

#define OBJECT_CHAR_INDEX ((lUInt16)0xFFFF)

    LVFormatter(formatted_text_fragment_t * pbuffer)
    : m_pbuffer(pbuffer), m_length(0), m_size(0), m_staticBufs(true), m_y(0)
    {
        m_text = NULL;
        m_flags = NULL;
        m_srcs = NULL;
        m_charindex = NULL;
        m_widths = NULL;
    }

    ~LVFormatter()
    {
    }

    /// allocate buffers for paragraph
    void allocate( int start, int end )
    {
        int pos = 0;
        unsigned i;
        // PASS 1: calculate total length (characters + objects)
        for ( i=start; i<end; i++ ) {
            src_text_fragment_t * src = &m_pbuffer->srctext[i];
            if ( src->flags & LTEXT_SRC_IS_OBJECT ) {
                pos++;
            } else {
                pos += src->t.len;
            }
        }

        // allocate buffers
        m_length = pos;

        TR("allocate(%d)", m_length);

#define STATIC_BUFS_SIZE 8192
#define ITEMS_RESERVED 16
        if ( !m_staticBufs || m_length>STATIC_BUFS_SIZE-1 ) {
            if ( m_length+ITEMS_RESERVED>m_size ) {
                // realloc
                m_size = m_length+ITEMS_RESERVED;
                m_text = (lChar16*)realloc(m_text, sizeof(lChar16)*m_size);
                m_flags = (lUInt8*)realloc(m_flags, sizeof(lUInt8)*m_size);
                m_charindex = (lUInt16*)realloc(m_charindex, sizeof(lUInt16)*m_size);
                m_srcs = (src_text_fragment_t **)realloc(m_srcs, sizeof(src_text_fragment_t *)*m_size);
                m_widths = (int*)realloc(m_widths, sizeof(int)*m_size);
            }
            m_staticBufs = false;
        } else {
            // static buffer space
            static lChar16 m_static_text[STATIC_BUFS_SIZE];
            static lUInt8 m_static_flags[STATIC_BUFS_SIZE];
            static src_text_fragment_t * m_static_srcs[STATIC_BUFS_SIZE];
            static lUInt16 m_static_charindex[STATIC_BUFS_SIZE];
            static int m_static_widths[STATIC_BUFS_SIZE];
            m_text = m_static_text;
            m_flags = m_static_flags;
            m_charindex = m_static_charindex;
            m_srcs = m_static_srcs;
            m_widths = m_static_widths;
            m_staticBufs = true;
        }
        memset( m_flags, 0, sizeof(lUInt8)*m_length );
        pos = 0;
    }

    void copyText( int start, int end )
    {
        int pos = 0;
        unsigned i;
        for ( i=start; i<end; i++ ) {
            src_text_fragment_t * src = &m_pbuffer->srctext[i];
            if ( src->flags & LTEXT_SRC_IS_OBJECT ) {
                m_text[pos] = 0;
                m_flags[pos] = LCHAR_IS_OBJECT | LCHAR_ALLOW_WRAP_AFTER;
                m_srcs[pos] = src;
                m_charindex[pos] = OBJECT_CHAR_INDEX; //0xFFFF;
                pos++;
            } else {
                int len = src->t.len;
                //lStr_ncpy( m_text+pos, src->t.text, len );
                if ( i==0 || (src->flags & LTEXT_FLAG_NEWLINE) )
                    m_flags[pos] = LCHAR_MANDATORY_NEWLINE;
                for ( int k=0; k<len; k++ ) {
                    m_text[pos] = src->t.text[k];
                    m_charindex[pos] = k;
                    m_srcs[pos] = src;
                    pos++;
                }
            }
        }
    }

    void measureText()
    {
        int i;
        LVFont * lastFont = NULL;
        src_text_fragment_t * lastSrc = NULL;
        int start = 0;
        int lastWidth = 0;
#define MAX_TEXT_CHUNK_SIZE 4096
        static lUInt16 widths[MAX_TEXT_CHUNK_SIZE+1];
        static lUInt8 flags[MAX_TEXT_CHUNK_SIZE+1];
        int tabIndex = -1;
        for ( i=0; i<=m_length; i++ ) {
            LVFont * newFont = NULL;
            src_text_fragment_t * newSrc = NULL;
            if ( tabIndex<0 && m_text[i]=='\t' ) {
                tabIndex = i;
            }
            bool isObject = false;
            if ( i<m_length ) {
                newSrc = m_srcs[i];
                newFont = (LVFont *)newSrc->t.font;
                isObject = m_charindex[i]==OBJECT_CHAR_INDEX;
//                if ( isObject ) {
//                    newFont = (LVFont *)newSrc->t.font;
//                }
            }
            if ( !lastFont )
                lastFont = newFont;
            if ( i>start && (newFont!=lastFont || isObject || i>=start+MAX_TEXT_CHUNK_SIZE || (m_flags[i]&LCHAR_MANDATORY_NEWLINE)) ) {
                // measure start..i-1 chars
                if ( m_charindex[i-1]!=OBJECT_CHAR_INDEX ) {
                    // measure text
                    int len = i - start;
                    int chars_measured = lastFont->measureText(
                            m_text + start,
                            len,
                            widths, flags,
                            0x7FFF, //pbuffer->width,
                            //300, //TODO
                            '?',
                            m_srcs[start]->letter_spacing,
                            false);
                    if ( chars_measured<len ) {
                        // too long line
                        int newlen = chars_measured; // TODO: find best wrap position
                        i = start + newlen;
                        len = newlen;
                    }

                    for ( int k=0; k<len; k++ ) {
                        m_widths[start + k] = lastWidth + widths[k];
                        m_flags[start + k] |= flags[k];
                    }

//                    // debug dump
//                    lString16 buf;
//                    for ( int k=0; k<len; k++ ) {
//                        buf << L"_" << lChar16(m_text[start+k]) << L"_" << lString16::itoa(widths[k]);
//                    }
//                    TR("       %s", LCSTR(buf));

                    lastWidth += widths[len-1]; //len<m_length ? len : len-1];
                    m_flags[len] = 0;
                    // TODO: letter spacing letter_spacing
                } else {
                    // measure object
                    // assume i==start+1
                    int objectWidth = DUMMY_IMAGE_SIZE; // TODO: real object width
                    lastWidth += objectWidth;
                    m_widths[start] = lastWidth;
                }
                start = i;
            }

            //
            lastFont = newFont;
            lastSrc = newSrc;
            //if ( i==m_length || )
        }
        if ( tabIndex>=0 ) {
            int tabPosition = -m_srcs[0]->margin;
            if ( tabPosition>0 && tabPosition > m_widths[tabIndex] ) {
                int dx = tabPosition - m_widths[tabIndex];
                for ( i=tabIndex; i<m_length; i++ )
                    m_widths[i] += dx;
            }
        }
//        // debug dump
//        lString16 buf;
//        for ( int i=0; i<m_length; i++ ) {
//            buf << L" " << lChar16(m_text[i]) << L" " << lString16::itoa(m_widths[i]);
//        }
//        TR("%s", LCSTR(buf));
    }

#define MIN_WORD_LEN_TO_HYPHENATE 4
#define MAX_WORD_SIZE 64

    void alignLine( formatted_line_t * frmline, int width, int alignment ) {
        if ( alignment==LTEXT_ALIGN_LEFT )
            return; // no additional alignment necessary
        else if ( alignment==LTEXT_ALIGN_CENTER ) {
            // centering, ignoring first line margin
            frmline->x = (width - frmline->width) / 2;
        } else if ( alignment==LTEXT_ALIGN_RIGHT ) {
            // right align
            frmline->x = (width - frmline->width);
        } else {
            // LTEXT_ALIGN_WIDTH
            int extraSpace = width - frmline->x - frmline->width;
            if ( extraSpace<=0 )
                return; // no space to distribute
            int addSpacePoints = 0;
            int i;
            for ( i=0; i<frmline->word_count-1; i++ ) {
                if ( frmline->words[i].flags & LTEXT_WORD_CAN_ADD_SPACE_AFTER )
                    addSpacePoints++;
            }
            if ( addSpacePoints>0 ) {
                int addSpaceDiv = extraSpace / addSpacePoints;
                int addSpaceMod = extraSpace % addSpacePoints;
                int delta = 0;
                for ( i=0; i<frmline->word_count; i++ ) {
                    frmline->words[i].x += delta;
                    if ( frmline->words[i].flags & LTEXT_WORD_CAN_ADD_SPACE_AFTER ) {
                        delta += addSpaceDiv;
                        if ( addSpaceMod>0 ) {
                            addSpaceMod--;
                            delta++;
                        }
                    }
                }
                frmline->width += extraSpace;
            }
        }
    }

    void addLine( int start, int end, int x, src_text_fragment_t * para, int interval, bool first, bool last )
    {
        int maxWidth = m_pbuffer->width;
        //int w0 = start>0 ? m_widths[start-1] : 0;
        int align = para->flags & LTEXT_FLAG_NEWLINE;
        TR("addLine(%d, %d) y=%d  align=%d", start, end, m_y, align);

        int text_align_last = (para->flags >> LTEXT_LAST_LINE_ALIGN_SHIFT) & LTEXT_FLAG_NEWLINE;
        if ( last && !first && align==LTEXT_ALIGN_WIDTH && text_align_last!=0 )
            align = text_align_last;
        else if ( align==LTEXT_ALIGN_WIDTH && last )
            align = LTEXT_ALIGN_LEFT;
        if ( !align )
            align = LTEXT_ALIGN_LEFT;

        bool visualAlignmentEnabled = gFlgFloatingPunctuationEnabled!=0 && (align == LTEXT_ALIGN_WIDTH || align == LTEXT_ALIGN_RIGHT );

        bool splitBySpaces = (align == LTEXT_ALIGN_WIDTH);

        if ( last && !first ) {
            int last_align = (para->flags>>16) & LTEXT_FLAG_NEWLINE;
            if ( last_align )
                align = last_align;
        }

        int lastnonspace = 0;
        if ( align==LTEXT_ALIGN_WIDTH ) {
            for ( int i=start; i<end; i++ )
                if ( !((m_flags[i] & LCHAR_IS_SPACE) && !(m_flags[i] & LCHAR_IS_OBJECT)) )
                    lastnonspace = i;
        }

        formatted_line_t * frmline =  lvtextAddFormattedLine( m_pbuffer );
        frmline->y = m_y;
        frmline->x = x;
        src_text_fragment_t * lastSrc = m_srcs[start];
        int wstart = start;
        bool lastIsSpace = false;
        bool lastWord = false;
        bool isObject = false;
        bool isSpace = false;
        bool nextIsSpace = false;
        bool space = false;
        for ( int i=start; i<=end; i++ ) {
            src_text_fragment_t * newSrc = i<end ? m_srcs[i] : NULL;
            if ( i<end ) {
                isObject = (m_flags[i] & LCHAR_IS_OBJECT)!=0;
                isSpace = (m_flags[i] & LCHAR_IS_SPACE)!=0;
                nextIsSpace = i<end-1 && (m_flags[i+1] & LCHAR_IS_SPACE);
                space = splitBySpaces && lastIsSpace && !isSpace && i<lastnonspace;
            } else {
                lastWord = true;
            }
            if ( i>wstart && (newSrc!=lastSrc || space || lastWord) ) {
                // create and add new word
                formatted_word_t * word = lvtextAddFormattedWord(frmline);
                int b;
                int h;
                word->src_text_index = m_srcs[wstart]->index;
                if ( lastSrc->flags & LTEXT_SRC_IS_OBJECT ) {
                    // object
                    word->x = frmline->width;
                    word->flags = LTEXT_WORD_IS_OBJECT;
                    word->width = lastSrc->o.width;
                    word->o.height = lastSrc->o.height;
                    int maxw = m_pbuffer->width - x;

#if ARBITRARY_IMAGE_SCALE_ENABLED==1
        int pscale_x = 1000 * maxw / lastSrc->o.width;
        int pscale_y = 1000 * m_pbuffer->page_height / lastSrc->o.height;
        int pscale = pscale_x < pscale_y ? pscale_x : pscale_y;
        int maxscale = (MAX_IMAGE_SCALE_MUL>0 ? MAX_IMAGE_SCALE_MUL : 1) * 1000;
        if ( pscale>maxscale )
            pscale = maxscale;
        word->o.height = lastSrc->o.height * pscale / 1000;
        word->width = lastSrc->o.width * pscale / 1000;
#else
        int scale_div = 1;
        int scale_mul = 1;
        int div_x = (lastSrc->o.width / maxw) + 1;
        int div_y = (lastSrc->o.height / m_pbuffer->page_height) + 1;
#if (MAX_IMAGE_SCALE_MUL==3)
        if ( lastSrc->o.height*3 < m_pbuffer->page_height-20
                && lastSrc->o.width*3 < maxw - 20 )
            scale_mul = 3;
        else
#endif
#if (MAX_IMAGE_SCALE_MUL==2) || (MAX_IMAGE_SCALE_MUL==3)
            if ( lastSrc->o.height*2 < m_pbuffer->page_height-20
                && lastSrc->o.width*2 < maxw - 20 )
            scale_mul = 2;
        else
#endif
        if (div_x>1 || div_y>1) {
            if (div_x>div_y)
                scale_div = div_x;
            else
                scale_div = div_y;
        }
        word->o.height = lastSrc->o.height * scale_mul / scale_div;
        word->width = lastSrc->o.width * scale_mul / scale_div;
        word->inline_width = word->width;
#endif

                    b = word->o.height;
                    h = 0;
                } else {
                    // word
                    src_text_fragment_t * srcline = m_srcs[wstart];
                    LVFont * font = (LVFont*)srcline->t.font;
                    int vertical_align = srcline->flags & LTEXT_VALIGN_MASK;
                    int fh = font->getHeight();
                    int wy = 0;
                    if ( vertical_align )  {
                        if ( vertical_align == LTEXT_VALIGN_SUB )
                            wy += fh / 2;
                        else if ( vertical_align == LTEXT_VALIGN_SUPER )
                            wy -= fh / 2;
                    }
                    word->x = frmline->width;
                    word->flags = 0;
                    word->t.start = m_charindex[wstart];
                    word->t.len = i - wstart;
                    word->width = m_widths[i>0 ? i-1 : 0] - (wstart>0 ? m_widths[wstart-1] : 0);
                    TR("addLine - word(%d, %d) x=%d (%d..%d)[%d] |%s|", wstart, i, frmline->width, wstart>0 ? m_widths[wstart-1] : 0, m_widths[i-1], word->width, LCSTR(lString16(m_text+wstart, i-wstart)));
                    if ( m_flags[i-1] & LCHAR_ALLOW_HYPH_WRAP_AFTER ) {
                        word->width += font->getHyphenWidth()*2; // TODO: strange fix - need some other solution
                        word->flags |= LTEXT_WORD_CAN_HYPH_BREAK_LINE_AFTER;
                    }
                    if ( m_flags[i-1] & LCHAR_IS_SPACE)
                        word->flags |= LTEXT_WORD_CAN_ADD_SPACE_AFTER;
                    else if ( frmline->word_count>1 && m_flags[wstart] & LCHAR_IS_SPACE )
                        frmline->words[frmline->word_count-2].flags |= LTEXT_WORD_CAN_ADD_SPACE_AFTER;
                    if ( m_flags[i-1] & LCHAR_ALLOW_WRAP_AFTER )
                        word->flags |= LTEXT_WORD_CAN_BREAK_LINE_AFTER;
                    if ( word->t.start==0 && srcline->flags & LTEXT_IS_LINK )
                        word->flags |= LTEXT_WORD_IS_LINK_START;

                    if ( visualAlignmentEnabled && lastWord ) {
                        int endp = i-1;
                        int lastc = m_text[endp];
                        int wAlign = font->getVisualAligmentWidth();
                        word->width += wAlign;
                        if ( lastc==' ' && endp>0 ) {
                            word->width -= m_widths[endp] - m_widths[endp-1];
                            endp--;
                            lastc = m_text[endp];
                        }
                        if ( word->flags & LTEXT_WORD_CAN_HYPH_BREAK_LINE_AFTER ) {
                            word->width -= font->getHyphenWidth()*2; // TODO: strange fix - need some other solution
                        } else if ( lastc=='.' || lastc==',' || lastc=='!' || lastc==':'   || lastc==';' ) {
                            int w = font->getCharWidth(lastc);
                            TR("floating: %c w=%d", lastc, w);
                            word->width -= w;
                        }
                    }

                    word->y = wy;

                    if (word->y!=0) {
                        // subscript or superscript
                        b = font->getBaseline();
                        h = font->getHeight() - b;
                    }  else  {
                        b = (( font->getBaseline() * interval) >> 4);
                        h = ( ( font->getHeight() * interval) >> 4) - b;
                    }

                }

                if ( frmline->baseline < b - word->y )
                    frmline->baseline = (lUInt16) (b - word->y);
                if ( frmline->height < frmline->baseline + h )
                    frmline->height = (lUInt16) ( frmline->baseline + h );

                frmline->width += word->width;

                lastSrc = newSrc;
                wstart = i;
            }
            lastIsSpace = isSpace;
        }

        alignLine( frmline, maxWidth, align );

        m_y += frmline->height;
        m_pbuffer->height = m_y;
    }

    void processParagraph( int start, int end )
    {
        TR("processParagraph(%d, %d)", start, end);
        // ensure buffer size is ok for paragraph
        allocate( start, end );
        // copy paragraph text to buffer
        copyText( start, end );
        // measure paragraph text
        measureText();

        int maxWidth = m_pbuffer->width;
#if 0
        // reservation of space for floating punctuation
        bool visualAlignmentEnabled = gFlgFloatingPunctuationEnabled!=0;
        int visialAlignmentWidth = 0;
        if ( visualAlignmentEnabled ) {
            LVFont * font = NULL;
            for ( int i=start; i<=end; i++ ) {
                if ( !(m_srcs[i]->flags & LTEXT_SRC_IS_OBJECT) ) {
                    font = (LVFont*)m_srcs[i]->t.font;
                    int dx = font->getVisualAligmentWidth();
                    if ( dx>visialAlignmentWidth )
                        visialAlignmentWidth = dx;
                }
            }
            maxWidth -= visialAlignmentWidth;
        }
#endif
        int interval = m_srcs[0]->interval;
        // split paragraph into lines, export lines
        int pos = 0;
        int indent = m_srcs[0]->margin;
        for (;pos<m_length;) {
            int x = indent >=0 ? (pos==0 ? indent : 0) : (pos==0 ? 0 : -indent);
            int w0 = pos>0 ? m_widths[pos-1] : 0;
            int i;
            int lastNormalWrap = -1;
            int lastHyphWrap = -1;
            for ( i=pos; i<m_length; i++ ) {
                if ( x + m_widths[i]-w0 > maxWidth )
                    break;
                lUInt8 flags = m_flags[i];
                if ( flags & LCHAR_ALLOW_WRAP_AFTER || i==m_length-1)
                    lastNormalWrap = i;
                else if ( flags & LCHAR_ALLOW_HYPH_WRAP_AFTER )
                    lastHyphWrap = i;
            }
            if ( i<=pos )
                i = pos + 1; // allow at least one character to be shown on line
            int wordpos = i-1;
            int normalWrapWidth = lastNormalWrap > 0 ? x + m_widths[lastNormalWrap]-w0 : 0;
            int unusedSpace = maxWidth - normalWrapWidth;
            if ( lastNormalWrap<m_length-1 && unusedSpace > (maxWidth>>4) && !(m_srcs[wordpos]->flags & LTEXT_SRC_IS_OBJECT) && (m_srcs[wordpos]->flags & LTEXT_HYPHENATE) ) {
                // hyphenate word
                int start, end;
                lStr_findWordBounds( m_text, m_length, wordpos, start, end );
                int len = end-start;
                if ( start<end && start<wordpos && end>=i && len>=MIN_WORD_LEN_TO_HYPHENATE ) {
                    if ( len > MAX_WORD_SIZE )
                        len = MAX_WORD_SIZE;
                    lUInt8 * flags = m_flags + start;
                    static lUInt16 widths[MAX_WORD_SIZE];
                    int wordStart_w = start>0 ? m_widths[start-1] : 0;
                    for ( int i=0; i<len; i++ ) {
                        widths[i] = m_widths[start+i] - wordStart_w;
                    }
                    int max_width = maxWidth - x - (wordStart_w - w0);
                    int _hyphen_width = ((LVFont*)m_srcs[wordpos]->t.font)->getHyphenWidth();
                    if ( HyphMan::hyphenate(m_text+start, len, widths, flags, _hyphen_width, max_width) ) {
                        for ( int i=0; i<len; i++ )
                            if ( (m_flags[start+i] & LCHAR_ALLOW_HYPH_WRAP_AFTER)!=0 ) {
                                if ( widths[i]+_hyphen_width>max_width )
                                    break; // hyph is too late
                                if ( start + i > pos+1 )
                                    lastHyphWrap = start + i;
                            }
                    }
                }
            }
            int wrapPos = lastHyphWrap;
            if ( wrapPos<lastNormalWrap )
                wrapPos = lastNormalWrap;
            if ( wrapPos<0 )
                wrapPos = i-1;
            addLine(pos, wrapPos+1, x, m_srcs[0], interval, pos==0, wrapPos>=m_length-1 );
            pos = wrapPos + 1;
        }
    }

    /// split lines into paragraphs
    void splitParagraphs()
    {
        int start = 0;
        for ( int i=1; i<=m_pbuffer->srctextlen; i++ ) {
            if ( (m_pbuffer->srctext[i].flags & LTEXT_FLAG_NEWLINE) || i==m_pbuffer->srctextlen ) {
                processParagraph( start, i );
                start = i;
            }
        }
    }

    void dealloc()
    {
        if ( !m_staticBufs ) {
            free( m_text );
            free( m_flags );
            free( m_srcs );
            free( m_charindex );
            free( m_widths );
            m_text = NULL;
            m_flags = NULL;
            m_srcs = NULL;
            m_charindex = NULL;
            m_widths = NULL;
            m_staticBufs = true;
        }
    }

    int format()
    {
        // split and process all paragraphs
        splitParagraphs();
        // cleanup
        dealloc();
        TR("format() finished: h=%d  lines=%d", m_y, m_pbuffer->frmlinecount);
        return m_y;
    }
};

static void freeFrmLines( formatted_text_fragment_t * m_pbuffer )
{
    // clear existing formatted data, if any
    if (m_pbuffer->frmlines)
    {
        for (lUInt32 i=0; i<m_pbuffer->frmlinecount; i++)
        {
            lvtextFreeFormattedLine( m_pbuffer->frmlines[i] );
        }
        free( m_pbuffer->frmlines );
    }
    m_pbuffer->frmlines = NULL;
    m_pbuffer->frmlinecount = 0;
}

// experimental formatter
lUInt32 LFormattedText::Format(lUInt16 width, lUInt16 page_height)
{
    // clear existing formatted data, if any
    freeFrmLines( m_pbuffer );
    // setup new page size
    m_pbuffer->width = width;
    m_pbuffer->height = 0;
    m_pbuffer->page_height = page_height;
    // format text
    LVFormatter formatter( m_pbuffer );

    return formatter.format();
}

<<<<<<< HEAD
lUInt32 LFormattedText::FormatNew(lUInt16 width, lUInt16 page_height)
{
    // clear existing formatted data, if any
    freeFrmLines( m_pbuffer );
    // setup new page size
    m_pbuffer->width = width;
    m_pbuffer->height = 0;
    m_pbuffer->page_height = page_height;
    // format text

    // text measurement buffer
    LVFormLine frmLine( m_pbuffer );

    return frmLine.format();
}

void LFormattedText::Draw( LVDrawBuf * buf, int x, int y, ldomMarkedRangeList * marks, ldomMarkedRangeList *bookmarks )
=======
void LFormattedText::Draw( LVDrawBuf * buf, int x, int y, ldomMarkedRangeList * marks )
>>>>>>> 195ac767
{
    lUInt32 i, j;
    formatted_line_t * frmline;
    src_text_fragment_t * srcline;
    formatted_word_t * word;
    LVFont * font;
    lvRect clip;
    buf->GetClipRect( &clip );
    const lChar16 * str;
    int line_y = y;
    for (i=0; i<m_pbuffer->frmlinecount; i++)
    {
        if (line_y>=clip.bottom)
            break;
        frmline = m_pbuffer->frmlines[i];
        if (line_y + frmline->height>=clip.top)
        {
            // process background

            lUInt32 bgcl = buf->GetBackgroundColor();
            //buf->FillRect( x+frmline->x, y + frmline->y, x+frmline->x + frmline->width, y + frmline->y + frmline->height, bgcl );

            // draw background for each word
            lUInt32 lastWordColor = 0xFFFFFFFF;
            int lastWordStart = -1;
            int lastWordEnd = -1;
            for (j=0; j<frmline->word_count; j++)
            {
                word = &frmline->words[j];
                srcline = &m_pbuffer->srctext[word->src_text_index];
                if (word->flags & LTEXT_WORD_IS_OBJECT)
                {
                    // no background, TODO
                }
                else
                {
                    lUInt32 bgcl = srcline->bgcolor;
                    if ( lastWordColor!=bgcl || lastWordStart==-1 ) {
                        if ( lastWordStart!=-1 )
                            if ( ((lastWordColor>>24) & 0xFF) < 128 )
                                buf->FillRect( lastWordStart, y + frmline->y, lastWordEnd, y + frmline->y + frmline->height, lastWordColor );
                        lastWordColor=bgcl;
                        lastWordStart = x+frmline->x+word->x;
                    }
                    lastWordEnd = x+frmline->x+word->x+word->width;
                }
            }
            if ( lastWordStart!=-1 )
                if ( ((lastWordColor>>24) & 0xFF) < 128 )
                    buf->FillRect( lastWordStart, y + frmline->y, lastWordEnd, y + frmline->y + frmline->height, lastWordColor );

            // process marks
#ifndef CR_USE_INVERT_FOR_SELECTION_MARKS
            if ( marks!=NULL && marks->length()>0 ) {
                lvRect lineRect( frmline->x, frmline->y, frmline->x + frmline->width, frmline->y + frmline->height );
                for ( int i=0; i<marks->length(); i++ ) {
                    lvRect mark;
                    ldomMarkedRange * range = marks->get(i);
                    if ( range->intersects( lineRect, mark ) ) {
                        //
                        buf->FillRect( mark.left + x, mark.top + y, mark.right + x, mark.bottom + y, 0xAAAAAA );
                    }
                }
            }
#endif
#ifdef CR_USE_INVERT_FOR_SELECTION_MARKS
            // process bookmarks
            if ( bookmarks != NULL && bookmarks->length() > 0 ) {
                lvRect lineRect( frmline->x, frmline->y, frmline->x + frmline->width, frmline->y + frmline->height );
                for ( int i=0; i<bookmarks->length(); i++ ) {
                    lvRect bookmark_rc;
                    ldomMarkedRange * range = bookmarks->get(i);
                    if ( range->intersects( lineRect, bookmark_rc ) ) {
                        buf->FillRect( bookmark_rc.left + x, bookmark_rc.top + y, bookmark_rc.right + x, bookmark_rc.bottom + y, 0xAAAAAA );
                    }
                }
            }
#endif
            for (j=0; j<frmline->word_count; j++)
            {
                word = &frmline->words[j];
                if (word->flags & LTEXT_WORD_IS_OBJECT)
                {
                    srcline = &m_pbuffer->srctext[word->src_text_index];
                    ldomNode * node = (ldomNode *) srcline->object;
                    LVImageSourceRef img = node->getObjectImageSource();
                    if ( img.isNull() )
                        img = LVCreateDummyImageSource( node, word->width, word->o.height );
                    int xx = x + frmline->x + word->x;
                    int yy = line_y + frmline->baseline - word->o.height + word->y;
                    buf->Draw( img, xx, yy, word->width, word->o.height );
                    //buf->FillRect( xx, yy, xx+word->width, yy+word->height, 1 );
                }
                else
                {
                    bool flgHyphen = false;
                    if ( (j==frmline->word_count-1) &&
                        (word->flags&LTEXT_WORD_CAN_HYPH_BREAK_LINE_AFTER))
                        flgHyphen = true;
                    srcline = &m_pbuffer->srctext[word->src_text_index];
                    font = (LVFont *) srcline->t.font;
                    str = srcline->t.text + word->t.start;
                    /*
                    lUInt32 srcFlags = srcline->flags;
                    if ( srcFlags & LTEXT_BACKGROUND_MARK_FLAGS ) {
                        lvRect rc;
                        rc.left = x + frmline->x + word->x;
                        rc.top = line_y + (frmline->baseline - font->getBaseline()) + word->y;
                        rc.right = rc.left + word->width;
                        rc.bottom = rc.top + font->getHeight();
                        buf->FillRect( rc.left, rc.top, rc.right, rc.bottom, 0xAAAAAA );
                    }
                    */
                    lUInt32 oldColor = buf->GetTextColor();
                    lUInt32 oldBgColor = buf->GetBackgroundColor();
                    lUInt32 cl = srcline->color;
                    lUInt32 bgcl = srcline->bgcolor;
                    if ( cl!=0xFFFFFFFF )
                        buf->SetTextColor( cl );
                    if ( bgcl!=0xFFFFFFFF )
                        buf->SetBackgroundColor( bgcl );
                    font->DrawTextString(
                        buf,
                        x + frmline->x + word->x,
                        line_y + (frmline->baseline - font->getBaseline()) + word->y,
                        str,
                        word->t.len,
                        '?',
                        NULL,
                        flgHyphen,
                        srcline->flags & 0x0F00,
                        srcline->letter_spacing);
                    if ( cl!=0xFFFFFFFF )
                        buf->SetTextColor( oldColor );
                    if ( bgcl!=0xFFFFFFFF )
                        buf->SetBackgroundColor( oldBgColor );
                }
            }

#ifdef CR_USE_INVERT_FOR_SELECTION_MARKS
            // process marks
            if ( marks!=NULL && marks->length()>0 ) {
                lvRect lineRect( frmline->x, frmline->y, frmline->x + frmline->width, frmline->y + frmline->height );
                for ( int i=0; i<marks->length(); i++ ) {
                    lvRect mark;
                    ldomMarkedRange * range = marks->get(i);
                    if ( range->intersects( lineRect, mark ) ) {
						buf->InvertRect( mark.left + x, mark.top + y, mark.right + x, mark.bottom + y);
                    }
                }
            }
#endif
        }
        line_y += frmline->height;
    }
}

#endif<|MERGE_RESOLUTION|>--- conflicted
+++ resolved
@@ -730,164 +730,7 @@
 }
 
 #if 0
-<<<<<<< HEAD
-        if ( !flgObject ) {
-            lString16 srctext( srcline->t.text, srcline->t.len);
-            lString8 srctext8 = UnicodeToUtf8(srctext);
-            const char * srctxt = srctext8.c_str();
-            if ( srctext8 == "Testing " ) {
-                srctxt += 0;
-            }
-        }
-#endif
-
-        if ( srcIndex==0 && !(line_flags & LTEXT_FLAG_NEWLINE) )
-            line_flags |= LTEXT_ALIGN_LEFT; /* first paragraph -- left by default */
-        // update new paragraph properties
-        if ( srcIndex==0 || (line_flags & LTEXT_FLAG_NEWLINE) ) {
-            setParagraphProperties( srcIndex );
-        }
-        // check buffers size
-        if (!flgObject && (int)widths_buf_size < (int)srcline->t.len + 64) //
-        {
-            widths_buf_size = srcline->t.len + 256;
-            widths_buf.reserve( widths_buf_size );
-            flags_buf.reserve( widths_buf_size );
-        }
-
-        vertical_align = srcline->flags & LTEXT_VALIGN_MASK;
-        wy = 0;
-        if ( !flgObject && vertical_align )
-        {
-            int fh = font->getSize();
-            if ( vertical_align == LTEXT_VALIGN_SUB )
-            {
-                wy += fh / 3;
-            }
-            else if ( vertical_align == LTEXT_VALIGN_SUPER )
-            {
-                wy -= fh / 3;
-            }
-        }
-        flgLastParaLine = false;
-        if (srcIndex==(int)m_pbuffer->srctextlen-1 || m_pbuffer->srctext[srcIndex+1].flags & LTEXT_FLAG_NEWLINE)
-            flgLastParaLine = true;
-        flgCanBreakBeforeNextLine = flgLastParaLine;
-        if (!flgCanBreakBeforeNextLine) {
-            src_text_fragment_t * nextline = &m_pbuffer->srctext[srcIndex + 1];
-            if ( nextline->flags & LTEXT_SRC_IS_OBJECT )
-                flgCanBreakBeforeNextLine = true;
-            else {
-                lChar16 firstChar = nextline->t.text[0];
-                if ( lGetCharProps(firstChar) & CH_PROP_SPACE )
-                    flgCanBreakBeforeNextLine = true;
-            }
-        }
-    }
-
-    /**
-     * Add new word to formatted line.
-     * @param firstch is index of first measured character of word
-     * @param lastch is index of last measured character of word
-     * @returns added word pointer
-     */
-    formatted_word_t * addWord( int firstch, int lastch )
-    {
-        formatted_word_t * word = lvtextAddFormattedWord( frmline );
-        word->src_text_index = srcIndex;
-        word->t.len = lastch - firstch + 1;
-        int wpos = firstch>0 ? widths_buf[firstch-1] : 0;
-        word->width = widths_buf[lastch] - wpos;
-        if ( firstch>0 && (flags_buf[firstch-1] & LCHAR_ALLOW_HYPH_WRAP_AFTER) )
-            word->width += font->getHyphenWidth();
-        word->inline_width = word->width;
-        word->t.start = text_offset + firstch;
-        lUInt8 flags = 0;
-        if ( isLinkStart ) {
-            flags |= LTEXT_WORD_IS_LINK_START;
-            isLinkStart = 0;
-        }
-        word->y = wy;
-
-        // set word flags
-        lUInt16 lastchar = flags_buf[lastch];
-        lChar16 lastc = srcline->t.text[text_offset+lastch];
-        if (lastchar & LCHAR_ALLOW_WRAP_AFTER)
-            flags |= LTEXT_WORD_CAN_BREAK_LINE_AFTER;
-        if (lastchar & LCHAR_IS_EOL) {
-            flags |= LTEXT_WORD_MUST_BREAK_LINE_AFTER;
-        }
-        if (lastchar & LCHAR_ALLOW_HYPH_WRAP_AFTER) {
-            flags |= LTEXT_WORD_CAN_HYPH_BREAK_LINE_AFTER;
-            word->inline_width = word->width - font->getHyphenWidth();
-            if ( word->inline_width > 1000 ) {
-                word->inline_width += 0;
-            }
-        }
-        if ( text_offset+lastch == srcline->t.len-1 && flgLastParaLine)
-        {
-            /* last char of src fragment */
-            flags |= LTEXT_WORD_CAN_BREAK_LINE_AFTER;
-        }
-        bool visualAlignmentEnabled = gFlgFloatingPunctuationEnabled!=0;
-        if ( lastc=='\t' ) {
-            // tab
-            if ( frmline->word_count==1 && frmline->x==0 && first_para_line->margin<0 ) {
-                if ( word->width<-first_para_line->margin ) {
-                    word->width = -first_para_line->margin;
-                    word->inline_width = -first_para_line->margin;
-                }
-            }
-            //if ( word->t.len>0 )
-            //    word->t.len--;
-        } else if (lastchar & LCHAR_IS_SPACE) {
-            flags |= LTEXT_WORD_CAN_ADD_SPACE_AFTER;
-            if ( firstch<lastch ) {
-                word->width = widths_buf[lastch-1] - wpos;
-            }
-            if ( lastch>firstch )
-                lastc = srcline->t.text[text_offset+lastch-1];
-        }
-        if ( visualAlignmentEnabled ) {
-        int wAlign = font->getVisualAligmentWidth();
-        word->width += wAlign;
-        if ( flags&LTEXT_WORD_CAN_HYPH_BREAK_LINE_AFTER )
-            word->width -= font->getHyphenWidth();
-        else if ( lastc=='.' || lastc==',' || lastc=='!' )
-            word->width -= font->getCharWidth(lastc);
-        }
-
-        word->flags = flags;
-        frmline->width += word->inline_width; //!!!
-        if ( word->t.len==0 ) {
-            //
-            CRLog::error("Added word of length 0!!!");
-        }
-        return word;
-    }
-
-    /**
-     * Add new object (image) from current source to formatted line
-     * @returns added object pointer
-     */
-    formatted_word_t * addObject()
-    {
-        formatted_word_t * word = lvtextAddFormattedWord( frmline );
-        word->flags = 0;
-        word->src_text_index = srcIndex;
-#if ARBITRARY_IMAGE_SCALE_ENABLED==1
-        int pscale_x = 1000 * m_pbuffer->width / srcline->o.width;
-        int pscale_y = 1000 * m_pbuffer->page_height / srcline->o.height;
-        int pscale = pscale_x < pscale_y ? pscale_x : pscale_y;
-        int maxscale = (MAX_IMAGE_SCALE_MUL>0 ? MAX_IMAGE_SCALE_MUL : 1) * 1000;
-        if ( pscale>maxscale )
-            pscale = maxscale;
-        word->o.height = srcline->o.height * pscale / 1000;
-        word->width = srcline->o.width * pscale / 1000;
-        word->inline_width = srcline->o.width * pscale / 1000;
-=======
 #define TR(x...) CRLog::trace(x)
->>>>>>> 195ac767
 #else
 #ifdef _WIN32
 #define TR(x)
@@ -1490,27 +1333,7 @@
     return formatter.format();
 }
 
-<<<<<<< HEAD
-lUInt32 LFormattedText::FormatNew(lUInt16 width, lUInt16 page_height)
-{
-    // clear existing formatted data, if any
-    freeFrmLines( m_pbuffer );
-    // setup new page size
-    m_pbuffer->width = width;
-    m_pbuffer->height = 0;
-    m_pbuffer->page_height = page_height;
-    // format text
-
-    // text measurement buffer
-    LVFormLine frmLine( m_pbuffer );
-
-    return frmLine.format();
-}
-
 void LFormattedText::Draw( LVDrawBuf * buf, int x, int y, ldomMarkedRangeList * marks, ldomMarkedRangeList *bookmarks )
-=======
-void LFormattedText::Draw( LVDrawBuf * buf, int x, int y, ldomMarkedRangeList * marks )
->>>>>>> 195ac767
 {
     lUInt32 i, j;
     formatted_line_t * frmline;
