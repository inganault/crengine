/*******************************************************

 CoolReader Engine

 lvdocview.cpp:  XML DOM tree rendering tools

 (c) Vadim Lopatin, 2000-2009
 This source code is distributed under the terms of
 GNU General Public License
 See LICENSE file for details

 *******************************************************/

#include "../include/crsetup.h"
#include "../include/fb2def.h"
#include "../include/lvdocview.h"
#include "../include/rtfimp.h"

#include "../include/lvstyles.h"
#include "../include/lvrend.h"
#include "../include/lvstsheet.h"

#include "../include/wolutil.h"
#include "../include/crtxtenc.h"
#include "../include/crtrace.h"
#include "../include/epubfmt.h"
#include "../include/chmfmt.h"
#include "../include/wordfmt.h"
#include "../include/pdbfmt.h"
/// to show page bounds rectangles
//#define SHOW_PAGE_RECT

/// uncomment to save copy of loaded document to file
//#define SAVE_COPY_OF_LOADED_DOCUMENT

/// to avoid showing title/author if coverpage image present
#define NO_TEXT_IN_COVERPAGE

const char
		* def_stylesheet =
				"image { text-align: center; text-indent: 0px } \n"
					"empty-line { height: 1em; } \n"
					"sub { vertical-align: sub; font-size: 70% }\n"
					"sup { vertical-align: super; font-size: 70% }\n"
					"body > image, section > image { text-align: center; margin-before: 1em; margin-after: 1em }\n"
					"p > image { display: inline }\n"
					"a { vertical-align: super; font-size: 80% }\n"
					"p { margin-top:0em; margin-bottom: 0em }\n"
					"text-author { font-weight: bold; font-style: italic; margin-left: 5%}\n"
					"empty-line { height: 1em }\n"
					"epigraph { margin-left: 30%; margin-right: 4%; text-align: left; text-indent: 1px; font-style: italic; margin-top: 15px; margin-bottom: 25px; font-family: Times New Roman, serif }\n"
					"strong, b { font-weight: bold }\n"
					"emphasis, i { font-style: italic }\n"
					"title { text-align: center; text-indent: 0px; font-size: 130%; font-weight: bold; margin-top: 10px; margin-bottom: 10px; font-family: Times New Roman, serif }\n"
					"subtitle { text-align: center; text-indent: 0px; font-size: 150%; margin-top: 10px; margin-bottom: 10px }\n"
					"title { page-break-before: always; page-break-inside: avoid; page-break-after: avoid; }\n"
					"body { text-align: justify; text-indent: 2em }\n"
					"cite { margin-left: 30%; margin-right: 4%; text-align: justyfy; text-indent: 0px;  margin-top: 20px; margin-bottom: 20px; font-family: Times New Roman, serif }\n"
					"td, th { text-indent: 0px; font-size: 80%; margin-left: 2px; margin-right: 2px; margin-top: 2px; margin-bottom: 2px; text-align: left; padding: 5px }\n"
					"th { font-weight: bold }\n"
					"table > caption { padding: 5px; text-indent: 0px; font-size: 80%; font-weight: bold; text-align: left; background-color: #AAAAAA }\n"
					"body[name=\"notes\"] { font-size: 70%; }\n"
					"body[name=\"notes\"]  section[id] { text-align: left; }\n"
					"body[name=\"notes\"]  section[id] title { display: block; text-align: left; font-size: 110%; font-weight: bold; page-break-before: auto; page-break-inside: auto; page-break-after: auto; }\n"
					"body[name=\"notes\"]  section[id] title p { text-align: left; display: inline }\n"
					"body[name=\"notes\"]  section[id] empty-line { display: inline }\n"
					"code, pre { display: block; white-space: pre; font-family: \"Courier New\", monospace }\n";

static const char * DEFAULT_FONT_NAME = "Arial, DejaVu Sans"; //Times New Roman";
static const char * DEFAULT_STATUS_FONT_NAME =
		"Arial Narrow, Arial, DejaVu Sans"; //Times New Roman";
static css_font_family_t DEFAULT_FONT_FAMILY = css_ff_sans_serif;
//    css_ff_serif,
//    css_ff_sans_serif,
//    css_ff_cursive,
//    css_ff_fantasy,
//    css_ff_monospace

#ifdef LBOOK
#define INFO_FONT_SIZE      22
#else
#define INFO_FONT_SIZE      22
#endif

#if defined(__SYMBIAN32__)
#include <e32std.h>
#define DEFAULT_PAGE_MARGIN 2
#else
#ifdef LBOOK
#define DEFAULT_PAGE_MARGIN      8
#else
#define DEFAULT_PAGE_MARGIN      12
#endif
#endif

/// minimum EM width of page (prevents show two pages for windows that not enougn wide)
#define MIN_EM_PER_PAGE     20

static int def_font_sizes[] = { 18, 20, 22, 24, 29, 33, 39, 44 };

LVDocView::LVDocView(int bitsPerPixel) :
	m_bitsPerPixel(bitsPerPixel), m_dx(400), m_dy(200), _pos(0), _page(0),
			_posIsSet(false), m_battery_state(-2)
#if (LBOOK==1)
			, m_font_size(32)
#elif defined(__SYMBIAN32__)
			, m_font_size(30)
#else
			, m_font_size(24)
#endif
			, m_status_font_size(INFO_FONT_SIZE),
			m_def_interline_space(100),
			m_font_sizes(def_font_sizes, sizeof(def_font_sizes) / sizeof(int)),
			m_font_sizes_cyclic(false),
			m_is_rendered(false),
			m_view_mode(1 ? DVM_PAGES : DVM_SCROLL) // choose 0/1
			/*
			 , m_drawbuf(100, 100
			 #if COLOR_BACKBUFFER==0
			 , GRAY_BACKBUFFER_BITS
			 #endif
			 )
			 */
			, m_stream(NULL), m_doc(NULL), m_stylesheet(def_stylesheet),
            m_backgroundTiled(true),
            m_highlightBookmarks(true),
			m_pageMargins(DEFAULT_PAGE_MARGIN,
					DEFAULT_PAGE_MARGIN / 2 /*+ INFO_FONT_SIZE + 4 */,
					DEFAULT_PAGE_MARGIN, DEFAULT_PAGE_MARGIN / 2),
			m_pagesVisible(2), m_pageHeaderInfo(PGHDR_PAGE_NUMBER
#ifndef LBOOK
					| PGHDR_CLOCK
#endif
					| PGHDR_BATTERY | PGHDR_PAGE_COUNT | PGHDR_AUTHOR
					| PGHDR_TITLE), m_showCover(true)
#if CR_INTERNAL_PAGE_ORIENTATION==1
			, m_rotateAngle(CR_ROTATE_ANGLE_0)
#endif
			, m_section_bounds_valid(false), m_doc_format(doc_format_none),
			m_callback(NULL), m_swapDone(false), m_drawBufferBits(
					GRAY_BACKBUFFER_BITS) {
#if (COLOR_BACKBUFFER==1)
	m_backgroundColor = 0xFFFFE0;
	m_textColor = 0x000060;
#else
#if (GRAY_INVERSE==1)
	m_backgroundColor = 0;
	m_textColor = 3;
#else
	m_backgroundColor = 3;
	m_textColor = 0;
#endif
#endif
	m_statusColor = 0xFF000000;
	m_defaultFontFace = lString8(DEFAULT_FONT_NAME);
	m_statusFontFace = lString8(DEFAULT_STATUS_FONT_NAME);
	m_props = LVCreatePropsContainer();
	m_doc_props = LVCreatePropsContainer();
	propsUpdateDefaults( m_props);

	//m_drawbuf.Clear(m_backgroundColor);
	createDefaultDocument(lString16(L"No document"), lString16(
			L"Welcome to CoolReader! Please select file to open"));

    m_font = fontMan->GetFont(m_font_size, 400, false, DEFAULT_FONT_FAMILY,
			m_defaultFontFace);
	m_infoFont = fontMan->GetFont(m_status_font_size, 700, false,
			DEFAULT_FONT_FAMILY, m_statusFontFace);
#ifdef ANDROID
	//m_batteryFont = fontMan->GetFont( 20, 700, false, DEFAULT_FONT_FAMILY, m_statusFontFace );
#endif

}

LVDocView::~LVDocView() {
	Clear();
}

CRPageSkinRef LVDocView::getPageSkin() {
	return _pageSkin;
}

void LVDocView::setPageSkin(CRPageSkinRef skin) {
	_pageSkin = skin;
}

/// get text format options
txt_format_t LVDocView::getTextFormatOptions() {
	return m_doc->getDocFlag(DOC_FLAG_PREFORMATTED_TEXT) ? txt_format_pre
			: txt_format_auto;
}

/// set text format options
void LVDocView::setTextFormatOptions(txt_format_t fmt) {
	txt_format_t m_text_format = getTextFormatOptions();
	CRLog::trace("setTextFormatOptions( %d ), current state = %d", (int) fmt,
			(int) m_text_format);
	if (m_text_format == fmt)
		return; // no change
	m_props->setBool(PROP_TXT_OPTION_PREFORMATTED, (fmt == txt_format_pre));
	m_doc->setDocFlag(DOC_FLAG_PREFORMATTED_TEXT, (fmt == txt_format_pre));
	if (getDocFormat() == doc_format_txt) {
		requestReload();
		CRLog::trace(
				"setTextFormatOptions() -- new value set, reload requested");
	} else {
		CRLog::trace(
				"setTextFormatOptions() -- doc format is %d, reload is necessary for %d only",
				(int) getDocFormat(), (int) doc_format_txt);
	}
}

/// invalidate document data, request reload
void LVDocView::requestReload() {
	if (getDocFormat() != doc_format_txt)
		return; // supported for text files only
	if (m_callback) {
		m_callback->OnLoadFileStart(m_doc_props->getStringDef(
				DOC_PROP_FILE_NAME, ""));
	}
	if (m_stream.isNull() && isDocumentOpened()) {
		savePosition();
		CRFileHist * hist = getHistory();
		if (!hist || hist->getRecords().length() <= 0)
			return;
        //lString16 fn = hist->getRecords()[0]->getFilePathName();
        lString16 fn = m_filename;
		bool res = LoadDocument(fn.c_str());
		if (res) {
			//swapToCache();
			restorePosition();
		} else {
			createDefaultDocument(lString16(), lString16(
					"Error while opening document ") + fn);
		}
		checkRender();
		return;
	}
	ParseDocument();
	// TODO: save position
	checkRender();
}

/// returns true if document is opened
bool LVDocView::isDocumentOpened() {
	return m_doc && m_doc->getRootNode() && !m_doc_props->getStringDef(
			DOC_PROP_FILE_NAME, "").empty();
}

/// rotate rectangle by current angle, winToDoc==false for doc->window translation, true==ccw
lvRect LVDocView::rotateRect(lvRect & rc, bool winToDoc) {
#if CR_INTERNAL_PAGE_ORIENTATION==1
	lvRect rc2;
	cr_rotate_angle_t angle = m_rotateAngle;
	if ( winToDoc )
	angle = (cr_rotate_angle_t)((4 - (int)angle) & 3);
	switch ( angle ) {
		case CR_ROTATE_ANGLE_0:
		rc2 = rc;
		break;
		case CR_ROTATE_ANGLE_90:
		/*
		 . . . . . .      . . . . . . . .
		 . . . . . .      . . . . . 1 . .
		 . 1 . . . .      . . . . . . . .
		 . . . . . .  ==> . . . . . . . .
		 . . . . . .      . 2 . . . . . .
		 . . . . . .      . . . . . . . .
		 . . . . 2 .
		 . . . . . .

		 */
		rc2.left = m_dy - rc.bottom - 1;
		rc2.right = m_dy - rc.top - 1;
		rc2.top = rc.left;
		rc2.bottom = rc.right;
		break;
		case CR_ROTATE_ANGLE_180:
		rc2.left = m_dx - rc.left - 1;
		rc2.right = m_dx - rc.right - 1;
		rc2.top = m_dy - rc.top - 1;
		rc2.bottom = m_dy - rc.bottom - 1;
		break;
		case CR_ROTATE_ANGLE_270:
		/*
		 . . . . . .      . . . . . . . .
		 . . . . . .      . 1 . . . . . .
		 . . . . 2 .      . . . . . . . .
		 . . . . . .  <== . . . . . . . .
		 . . . . . .      . . . . . 2 . .
		 . . . . . .      . . . . . . . .
		 . 1 . . . .
		 . . . . . .

		 */
		rc2.left = rc.top;
		rc2.right = rc.bottom;
		rc2.top = m_dx - rc.right - 1;
		rc2.bottom = m_dx - rc.left - 1;
		break;
	}
	return rc2;
#else
	return rc;
#endif
}

/// rotate point by current angle, winToDoc==false for doc->window translation, true==ccw
lvPoint LVDocView::rotatePoint(lvPoint & pt, bool winToDoc) {
#if CR_INTERNAL_PAGE_ORIENTATION==1
	lvPoint pt2;
	cr_rotate_angle_t angle = m_rotateAngle;
	if ( winToDoc )
	angle = (cr_rotate_angle_t)((4 - (int)angle) & 3);
	switch ( angle ) {
		case CR_ROTATE_ANGLE_0:
		pt2 = pt;
		break;
		case CR_ROTATE_ANGLE_90:
		/*
		 . . . . . .      . . . . . . . .
		 . . . . . .      . . . . . 1 . .
		 . 1 . . . .      . . . . . . . .
		 . . . . . .  ==> . . . . . . . .
		 . . . . . .      . 2 . . . . . .
		 . . . . . .      . . . . . . . .
		 . . . . 2 .
		 . . . . . .

		 */
		pt2.y = pt.x;
		pt2.x = m_dx - pt.y - 1;
		break;
		case CR_ROTATE_ANGLE_180:
		pt2.y = m_dy - pt.y - 1;
		pt2.x = m_dx - pt.x - 1;
		break;
		case CR_ROTATE_ANGLE_270:
		/*
		 . . . . . .      . . . . . . . .
		 . . . . . .      . 1 . . . . . .
		 . . . . 2 .      . . . . . . . .
		 . . . . . .  <== . . . . . . . .
		 . . . . . .      . . . . . 2 . .
		 . . . . . .      . . . . . . . .
		 . 1 . . . .
		 . . . . . .

		 */
		pt2.y = m_dy - pt.x - 1;
		pt2.x = pt.y;
		break;
	}
	return pt2;
#else
	return pt;
#endif
}

/// sets page margins
void LVDocView::setPageMargins(const lvRect & rc) {
	if (m_pageMargins.left + m_pageMargins.right != rc.left + rc.right
			|| m_pageMargins.top + m_pageMargins.bottom != rc.top + rc.bottom)
		requestRender();
	else
		clearImageCache();
	m_pageMargins = rc;
}

void LVDocView::setPageHeaderInfo(int hdrFlags) {
	if (m_pageHeaderInfo == hdrFlags)
		return;
	LVLock lock(getMutex());
	int oldH = getPageHeaderHeight();
	m_pageHeaderInfo = hdrFlags;
	int h = getPageHeaderHeight();
	if (h != oldH) {
		requestRender();
	} else {
		clearImageCache();
	}
}

/// set document stylesheet text
void LVDocView::setStyleSheet(lString8 css_text) {
	LVLock lock(getMutex());
	requestRender();
	m_stylesheet = css_text;
}

void LVDocView::Clear() {
	{
		LVLock lock(getMutex());
		if (m_doc)
			delete m_doc;
		m_doc = NULL;
		m_doc_props->clear();
		if (!m_stream.isNull())
			m_stream.Clear();
		if (!m_container.isNull())
			m_container.Clear();
		if (!m_arc.isNull())
			m_arc.Clear();
		_posBookmark = ldomXPointer();
		m_is_rendered = false;
		m_swapDone = false;
		_pos = 0;
		_page = 0;
		_posIsSet = false;
		m_cursorPos.clear();
		m_filename.clear();
		m_section_bounds_valid = false;
	}
	clearImageCache();
	_navigationHistory.clear();
}

/// invalidate image cache, request redraw
void LVDocView::clearImageCache() {
#if CR_ENABLE_PAGE_IMAGE_CACHE==1
	m_imageCache.clear();
#endif
    m_section_bounds_valid = false;
	if (m_callback != NULL)
		m_callback->OnImageCacheClear();
}

/// invalidate formatted data, request render
void LVDocView::requestRender() {
	m_is_rendered = false;
	clearImageCache();
	m_doc->clearRendBlockCache();
}

/// render document, if not rendered
void LVDocView::checkRender() {
	if (!m_is_rendered) {
		LVLock lock(getMutex());
		Render();
		clearImageCache();
		m_is_rendered = true;
		_posIsSet = false;
		//CRLog::trace("LVDocView::checkRender() compeleted");
	}
}

/// ensure current position is set to current bookmark value
void LVDocView::checkPos() {
	checkRender();
	if (_posIsSet)
		return;
	_posIsSet = true;
	LVLock lock(getMutex());
	if (_posBookmark.isNull()) {
		if (isPageMode()) {
			goToPage(0);
		} else {
			SetPos(0, false);
		}
	} else {
		if (isPageMode()) {
			int p = getBookmarkPage(_posBookmark);
			goToPage(p);
		} else {
			//CRLog::trace("checkPos() _posBookmark node=%08X offset=%d", (unsigned)_posBookmark.getNode(), (int)_posBookmark.getOffset());
			lvPoint pt = _posBookmark.toPoint();
			SetPos(pt.y, false);
		}
	}
}

#if CR_ENABLE_PAGE_IMAGE_CACHE==1
/// returns true if current page image is ready
bool LVDocView::IsDrawed()
{
	return isPageImageReady( 0 );
}

/// returns true if page image is available (0=current, -1=prev, 1=next)
bool LVDocView::isPageImageReady( int delta )
{
	if ( !m_is_rendered || !_posIsSet )
	return false;
	LVDocImageRef ref;
	if ( isPageMode() ) {
		int p = _page;
		if ( delta<0 )
		p--;
		else if ( delta>0 )
		p++;
		//CRLog::trace("getPageImage: checking cache for page [%d] (delta=%d)", offset, delta);
		ref = m_imageCache.get( -1, p );
	} else {
		int offset = _pos;
		if ( delta<0 )
		offset = getPrevPageOffset();
		else if ( delta>0 )
		offset = getNextPageOffset();
		//CRLog::trace("getPageImage: checking cache for page [%d] (delta=%d)", offset, delta);
		ref = m_imageCache.get( offset, -1 );
	}
	return ( !ref.isNull() );
}

/// get page image
LVDocImageRef LVDocView::getPageImage( int delta )
{
	checkPos();
	// find existing object in cache
	LVDocImageRef ref;
	int p = -1;
	int offset = -1;
	if ( isPageMode() ) {
		p = _page;
		if ( delta<0 )
		p--;
		else if ( delta>0 )
		p++;
		if ( p<0 || p>=m_pages.length() )
		return ref;
		ref = m_imageCache.get( -1, p );
		if ( !ref.isNull() ) {
			//CRLog::trace("getPageImage: + page [%d] found in cache", offset);
			return ref;
		}
	} else {
		offset = _pos;
		if ( delta<0 )
		offset = getPrevPageOffset();
		else if ( delta>0 )
		offset = getNextPageOffset();
		//CRLog::trace("getPageImage: checking cache for page [%d] (delta=%d)", offset, delta);
		ref = m_imageCache.get( offset, -1 );
		if ( !ref.isNull() ) {
			//CRLog::trace("getPageImage: + page [%d] found in cache", offset);
			return ref;
		}
	}
	while ( ref.isNull() ) {
		//CRLog::trace("getPageImage: - page [%d] not found, force rendering", offset);
		cachePageImage( delta );
		ref = m_imageCache.get( offset, p );
	}
	//CRLog::trace("getPageImage: page [%d] is ready", offset);
	return ref;
}

class LVDrawThread : public LVThread {
	LVDocView * _view;
	int _offset;
	int _page;
	LVRef<LVDrawBuf> _drawbuf;
public:
	LVDrawThread( LVDocView * view, int offset, int page, LVRef<LVDrawBuf> drawbuf )
	: _view(view), _offset(offset), _page(page), _drawbuf(drawbuf)
	{
		start();
	}
	virtual void run()
	{
		//CRLog::trace("LVDrawThread::run() offset==%d", _offset);
		_view->Draw( *_drawbuf, _offset, _page, true );
		//_drawbuf->Rotate( _view->GetRotateAngle() );
	}
};
#endif

/// draw current page to specified buffer
void LVDocView::Draw(LVDrawBuf & drawbuf) {
	int offset = -1;
	int p = -1;
	if (isPageMode()) {
		p = _page;
		if (p < 0 || p >= m_pages.length())
			return;
	} else {
		offset = _pos;
	}
	//CRLog::trace("Draw() : calling Draw(buf(%d x %d), %d, %d, false)",
	//		drawbuf.GetWidth(), drawbuf.GetHeight(), offset, p);
	Draw(drawbuf, offset, p, false);
}

#if CR_ENABLE_PAGE_IMAGE_CACHE==1
/// cache page image (render in background if necessary)
void LVDocView::cachePageImage( int delta )
{
	int offset = -1;
	int p = -1;
	if ( isPageMode() ) {
		p = _page;
		if ( delta<0 )
		p--;
		else if ( delta>0 )
		p++;
		if ( p<0 || p>=m_pages.length() )
		return;
	} else {
		offset = _pos;
		if ( delta<0 )
		offset = getPrevPageOffset();
		else if ( delta>0 )
		offset = getNextPageOffset();
	}
	//CRLog::trace("cachePageImage: request to cache page [%d] (delta=%d)", offset, delta);
	if ( m_imageCache.has(offset, p) ) {
		//CRLog::trace("cachePageImage: Page [%d] is found in cache", offset);
		return;
	}
	//CRLog::trace("cachePageImage: starting new render task for page [%d]", offset);
	LVDrawBuf * buf = NULL;
	if ( m_bitsPerPixel==-1 ) {
#if (COLOR_BACKBUFFER==1)
        buf = new LVColorDrawBuf( m_dx, m_dy, DEF_COLOR_BUFFER_BPP );
#else
		buf = new LVGrayDrawBuf( m_dx, m_dy, m_drawBufferBits );
#endif
	} else {
        if ( m_bitsPerPixel==32 || m_bitsPerPixel==16 ) {
            buf = new LVColorDrawBuf( m_dx, m_dy, m_bitsPerPixel );
		} else {
			buf = new LVGrayDrawBuf( m_dx, m_dy, m_bitsPerPixel );
		}
	}
	LVRef<LVDrawBuf> drawbuf( buf );
	LVRef<LVThread> thread( new LVDrawThread( this, offset, p, drawbuf ) );
	m_imageCache.set( offset, p, drawbuf, thread );
	//CRLog::trace("cachePageImage: caching page [%d] is finished", offset);
}
#endif

bool LVDocView::exportWolFile(const char * fname, bool flgGray, int levels) {
	LVStreamRef stream = LVOpenFileStream(fname, LVOM_WRITE);
	if (!stream)
		return false;
	return exportWolFile(stream.get(), flgGray, levels);
}

bool LVDocView::exportWolFile(const wchar_t * fname, bool flgGray, int levels) {
	LVStreamRef stream = LVOpenFileStream(fname, LVOM_WRITE);
	if (!stream)
		return false;
	return exportWolFile(stream.get(), flgGray, levels);
}

void dumpSection(ldomNode * elem) {
	lvRect rc;
	elem->getAbsRect(rc);
	//fprintf( log.f, "rect(%d, %d, %d, %d)  ", rc.left, rc.top, rc.right, rc.bottom );
}

LVTocItem * LVDocView::getToc() {
	if (!m_doc)
		return NULL;
	updatePageNumbers(m_doc->getToc());
	return m_doc->getToc();
}

static lString16 getSectionHeader(ldomNode * section) {
	lString16 header;
	if (!section || section->getChildCount() == 0)
		return header;
    ldomNode * child = section->getChildElementNode(0, L"title");
    if (!child)
		return header;
	header = child->getText(L' ', 1024);
	return header;
}

int getSectionPage(ldomNode * section, LVRendPageList & pages) {
	if (!section)
		return -1;
#if 1
	int y = ldomXPointer(section, 0).toPoint().y;
#else
	lvRect rc;
	section->getAbsRect(rc);
	int y = rc.top;
#endif
	int page = -1;
	if (y >= 0) {
		page = pages.FindNearestPage(y, -1);
		//dumpSection( section );
		//fprintf(log.f, "page %d: %d->%d..%d\n", page+1, y, pages[page].start, pages[page].start+pages[page].height );
	}
	return page;
}

/*
 static void addTocItems( ldomNode * basesection, LVTocItem * parent )
 {
 if ( !basesection || !parent )
 return;
 lString16 name = getSectionHeader( basesection );
 if ( name.empty() )
 return; // section without header
 ldomXPointer ptr( basesection, 0 );
 LVTocItem * item = parent->addChild( name, ptr );
 int cnt = basesection->getChildCount();
 for ( int i=0; i<cnt; i++ ) {
 ldomNode * section = basesection->getChildNode(i);
 if ( section->getNodeId() != el_section  )
 continue;
 addTocItems( section, item );
 }
 }

 void LVDocView::makeToc()
 {
 LVTocItem * toc = m_doc->getToc();
 if ( toc->getChildCount() ) {
 return;
 }
 CRLog::info("LVDocView::makeToc()");
 toc->clear();
 ldomNode * body = m_doc->getRootNode();
 if ( !body )
 return;
 body = body->findChildElement( LXML_NS_ANY, el_FictionBook, -1 );
 if ( body )
 body = body->findChildElement( LXML_NS_ANY, el_body, 0 );
 if ( !body )
 return;
 int cnt = body->getChildCount();
 for ( int i=0; i<cnt; i++ ) {
 ldomNode * section = body->getChildNode(i);
 if ( section->getNodeId()!=el_section )
 continue;
 addTocItems( section, toc );
 }
 }
 */

/// update page numbers for items
void LVDocView::updatePageNumbers(LVTocItem * item) {
	if (!item->getXPointer().isNull()) {
		lvPoint p = item->getXPointer().toPoint();
		int y = p.y;
		int h = GetFullHeight();
		int page = getBookmarkPage(item->_position);
		if (page >= 0 && page < getPageCount())
			item->_page = page;
		else
			item->_page = -1;
		if (y >= 0 && y < h && h > 0)
			item->_percent = (int) ((lInt64) y * 10000 / h); // % * 100
		else
			item->_percent = -1;
	} else {
		//CRLog::error("Page position is not found for path %s", LCSTR(item->getPath()) );
		// unknown position
		item->_page = -1;
		item->_percent = -1;
	}
	for (int i = 0; i < item->getChildCount(); i++) {
		updatePageNumbers(item->getChild(i));
	}
}

/// returns cover page image stream, if any
LVStreamRef LVDocView::getCoverPageImageStream() {
    lString16 fileName;
    //m_doc_props
//    for ( int i=0; i<m_doc_props->getCount(); i++ ) {
//        CRLog::debug("%s = %s", m_doc_props->getName(i), LCSTR(m_doc_props->getValue(i)));
//    }
    m_doc_props->getString(DOC_PROP_COVER_FILE, fileName);
//    CRLog::debug("coverpage = %s", LCSTR(fileName));
    if ( !fileName.empty() ) {
//        CRLog::debug("trying to open %s", LCSTR(fileName));
    	LVContainerRef cont = m_doc->getContainer();
    	if ( cont.isNull() )
    		cont = m_container;
        LVStreamRef stream = cont->OpenStream(fileName.c_str(), LVOM_READ);
        if ( stream.isNull() ) {
            CRLog::error("Cannot open coverpage image from %s", LCSTR(fileName));
            for ( int i=0; i<cont->GetObjectCount(); i++ ) {
                CRLog::info("item %d : %s", i+1, LCSTR(cont->GetObjectInfo(i)->GetName()));
            }
        } else {
//            CRLog::debug("coverpage file %s is opened ok", LCSTR(fileName));
        }
        return stream;
    }

    // FB2 coverpage
	//CRLog::trace("LVDocView::getCoverPageImage()");
	//m_doc->dumpStatistics();
	lUInt16 path[] = { el_FictionBook, el_description, el_title_info,
			el_coverpage, 0 };
	//lUInt16 path[] = { el_FictionBook, el_description, el_title_info, el_coverpage, el_image, 0 };
	ldomNode * cover_el = m_doc->getRootNode()->findChildElement(path);
	//ldomNode * cover_img_el = m_doc->getRootNode()->findChildElement( path );

	if (cover_el) {
		ldomNode * cover_img_el = cover_el->findChildElement(LXML_NS_ANY,
				el_image, 0);
		if (cover_img_el) {
			LVStreamRef imgsrc = cover_img_el->getObjectImageStream();
			return imgsrc;
		}
	}
	return LVStreamRef(); // not found: return NULL ref
}

/// returns cover page image source, if any
LVImageSourceRef LVDocView::getCoverPageImage() {
	//    LVStreamRef stream = getCoverPageImageStream();
	//    if ( !stream.isNull() )
	//        CRLog::trace("Image stream size is %d", (int)stream->GetSize() );
	//CRLog::trace("LVDocView::getCoverPageImage()");
	//m_doc->dumpStatistics();
	lUInt16 path[] = { el_FictionBook, el_description, el_title_info,
			el_coverpage, 0 };
	//lUInt16 path[] = { el_FictionBook, el_description, el_title_info, el_coverpage, el_image, 0 };
	ldomNode * cover_el = m_doc->getRootNode()->findChildElement(path);
	//ldomNode * cover_img_el = m_doc->getRootNode()->findChildElement( path );

	if (cover_el) {
		ldomNode * cover_img_el = cover_el->findChildElement(LXML_NS_ANY,
				el_image, 0);
		if (cover_img_el) {
			LVImageSourceRef imgsrc = cover_img_el->getObjectImageSource();
			return imgsrc;
		}
	}
	return LVImageSourceRef(); // not found: return NULL ref
}

/// draws coverpage to image buffer
void LVDocView::drawCoverTo(LVDrawBuf * drawBuf, lvRect & rc) {
	if (rc.width() < 130 || rc.height() < 130)
		return;
	int base_font_size = 16;
	int w = rc.width();
	if (w < 200)
		base_font_size = 16;
	else if (w < 300)
		base_font_size = 18;
	else if (w < 500)
		base_font_size = 20;
	else if (w < 700)
		base_font_size = 22;
	else
		base_font_size = 24;
	//CRLog::trace("drawCoverTo() - loading fonts...");
	LVFontRef author_fnt(fontMan->GetFont(base_font_size, 700, false,
			css_ff_serif, lString8("Times New Roman")));
	LVFontRef title_fnt(fontMan->GetFont(base_font_size + 4, 700, false,
			css_ff_serif, lString8("Times New Roman")));
	LVFontRef series_fnt(fontMan->GetFont(base_font_size - 3, 400, true,
			css_ff_serif, lString8("Times New Roman")));
	lString16 authors = getAuthors();
	lString16 title = getTitle();
	lString16 series = getSeries();
	if (title.empty())
		title = L"no title";
	LFormattedText txform;
	if (!authors.empty())
		txform.AddSourceLine(authors.c_str(), authors.length(), 0xFFFFFFFF,
				0xFFFFFFFF, author_fnt.get(), LTEXT_ALIGN_CENTER, 18);
	txform.AddSourceLine(title.c_str(), title.length(), 0xFFFFFFFF, 0xFFFFFFFF,
			title_fnt.get(), LTEXT_ALIGN_CENTER, 18);
	if (!series.empty())
		txform.AddSourceLine(series.c_str(), series.length(), 0xFFFFFFFF,
				0xFFFFFFFF, series_fnt.get(), LTEXT_ALIGN_CENTER, 18);
	int title_w = rc.width() - rc.width() / 4;
	int h = txform.Format(title_w, rc.height());

	lvRect imgrc = rc;

	//CRLog::trace("drawCoverTo() - getting cover image");
	LVImageSourceRef imgsrc = getCoverPageImage();
	LVImageSourceRef defcover = getDefaultCover();
	if (!imgsrc.isNull() && imgrc.height() > 30) {
#ifdef NO_TEXT_IN_COVERPAGE
		h = 0;
#endif
		if (h)
			imgrc.bottom -= h + 16;
		//fprintf( stderr, "Writing coverpage image...\n" );
		int src_dx = imgsrc->GetWidth();
		int src_dy = imgsrc->GetHeight();
		int scale_x = imgrc.width() * 0x10000 / src_dx;
		int scale_y = imgrc.height() * 0x10000 / src_dy;
		if (scale_x < scale_y)
			scale_y = scale_x;
		else
			scale_x = scale_y;
		int dst_dx = (src_dx * scale_x) >> 16;
		int dst_dy = (src_dy * scale_y) >> 16;
		if (dst_dx > rc.width() * 7 / 8)
			dst_dx = imgrc.width();
		if (dst_dy > rc.height() * 7 / 8)
			dst_dy = imgrc.height();
		//CRLog::trace("drawCoverTo() - drawing image");
		drawBuf->Draw(imgsrc, imgrc.left + (imgrc.width() - dst_dx) / 2,
				imgrc.top + (imgrc.height() - dst_dy) / 2, dst_dx, dst_dy);
		//fprintf( stderr, "Done.\n" );
	} else if (!defcover.isNull()) {
		if (h)
			imgrc.bottom -= h + 16;
		// draw default cover with title at center
		imgrc = rc;
		int src_dx = defcover->GetWidth();
		int src_dy = defcover->GetHeight();
		int scale_x = imgrc.width() * 0x10000 / src_dx;
		int scale_y = imgrc.height() * 0x10000 / src_dy;
		if (scale_x < scale_y)
			scale_y = scale_x;
		else
			scale_x = scale_y;
		int dst_dx = (src_dx * scale_x) >> 16;
		int dst_dy = (src_dy * scale_y) >> 16;
		if (dst_dx > rc.width() - 10)
			dst_dx = imgrc.width();
		if (dst_dy > rc.height() - 10)
			dst_dy = imgrc.height();
		//CRLog::trace("drawCoverTo() - drawing image");
		drawBuf->Draw(defcover, imgrc.left + (imgrc.width() - dst_dx) / 2,
				imgrc.top + (imgrc.height() - dst_dy) / 2, dst_dx, dst_dy);
		//CRLog::trace("drawCoverTo() - drawing text");
		txform.Draw(drawBuf, (rc.right + rc.left - title_w) / 2, (rc.bottom
				+ rc.top - h) / 2, NULL);
		//CRLog::trace("drawCoverTo() - done");
		return;
	} else {
		imgrc.bottom = imgrc.top;
	}
	rc.top = imgrc.bottom;
	//CRLog::trace("drawCoverTo() - drawing text");
	if (h)
		txform.Draw(drawBuf, (rc.right + rc.left - title_w) / 2, (rc.bottom
				+ rc.top - h) / 2, NULL);
	//CRLog::trace("drawCoverTo() - done");
}

/// export to WOL format
bool LVDocView::exportWolFile(LVStream * stream, bool flgGray, int levels) {
	checkRender();
	int save_m_dx = m_dx;
	int save_m_dy = m_dy;
	int old_flags = m_pageHeaderInfo;
	int save_pos = _pos;
	int save_page = _pos;
	bool showCover = getShowCover();
	m_pageHeaderInfo &= ~(PGHDR_CLOCK | PGHDR_BATTERY);
	int dx = 600; // - m_pageMargins.left - m_pageMargins.right;
	int dy = 800; // - m_pageMargins.top - m_pageMargins.bottom;
	Resize(dx, dy);

	LVRendPageList &pages = m_pages;

	//Render(dx, dy, &pages);

	const lChar8 * * table = GetCharsetUnicode2ByteTable(L"windows-1251");

	//ldomXPointer bm = getBookmark();
	{
		WOLWriter wol(stream);
		lString8 authors = UnicodeTo8Bit(getAuthors(), table);
		lString8 name = UnicodeTo8Bit(getTitle(), table);
		wol.addTitle(name, lString8("-"), authors, lString8("-"), //adapter
				lString8("-"), //translator
				lString8("-"), //publisher
				lString8("-"), //2006-11-01
				lString8("-"), //This is introduction.
				lString8("") //ISBN
		);

		LVGrayDrawBuf cover(600, 800);
		lvRect coverRc(0, 0, 600, 800);
		cover.Clear(m_backgroundColor);
		drawCoverTo(&cover, coverRc);
		wol.addCoverImage(cover);

		int lastPercent = 0;
		for (int i = showCover ? 1 : 0; i < pages.length(); i
				+= getVisiblePageCount()) {
			int percent = i * 100 / pages.length();
			percent -= percent % 5;
			if (percent != lastPercent) {
				lastPercent = percent;
				if (m_callback != NULL)
					m_callback->OnExportProgress(percent);
			}
			LVGrayDrawBuf drawbuf(600, 800, flgGray ? 2 : 1); //flgGray ? 2 : 1);
			//drawbuf.SetBackgroundColor(0xFFFFFF);
			//drawbuf.SetTextColor(0x000000);
			drawbuf.Clear(m_backgroundColor);
			drawPageTo(&drawbuf, *pages[i], NULL, pages.length(), 0);
			_pos = pages[i]->start;
			_page = i;
			Draw(drawbuf, -1, _page, true);
			if (!flgGray) {
				drawbuf.ConvertToBitmap(false);
				drawbuf.Invert();
			} else {
				//drawbuf.Invert();
			}
			wol.addImage(drawbuf);
		}

		// add TOC
		ldomNode * body = m_doc->nodeFromXPath(lString16(
				L"/FictionBook/body[1]"));
		lUInt16 section_id = m_doc->getElementNameIndex(L"section");

		if (body) {
			int l1n = 0;
			for (int l1 = 0; l1 < 1000; l1++) {
				ldomNode * l1section = body->findChildElement(LXML_NS_ANY,
						section_id, l1);
				if (!l1section)
					break;
				lString8 title = UnicodeTo8Bit(getSectionHeader(l1section),
						table);
				int page = getSectionPage(l1section, pages);
				if (!showCover)
					page++;
				if (!title.empty() && page >= 0) {
					wol.addTocItem(++l1n, 0, 0, page, title);
					int l2n = 0;
					if (levels < 2)
						continue;
					for (int l2 = 0; l2 < 1000; l2++) {
						ldomNode * l2section = l1section->findChildElement(
								LXML_NS_ANY, section_id, l2);
						if (!l2section)
							break;
						lString8 title = UnicodeTo8Bit(getSectionHeader(
								l2section), table);
						int page = getSectionPage(l2section, pages);
						if (!title.empty() && page >= 0) {
							wol.addTocItem(l1n, ++l2n, 0, page, title);
							int l3n = 0;
							if (levels < 3)
								continue;
							for (int l3 = 0; l3 < 1000; l3++) {
								ldomNode * l3section =
										l2section->findChildElement(
												LXML_NS_ANY, section_id, l3);
								if (!l3section)
									break;
								lString8 title = UnicodeTo8Bit(
										getSectionHeader(l3section), table);
								int page = getSectionPage(l3section, pages);
								if (!title.empty() && page >= 0) {
									wol.addTocItem(l1n, l2n, ++l3n, page, title);
								}
							}
						}
					}
				}
			}
		}
	}
	m_pageHeaderInfo = old_flags;
	_pos = save_pos;
	_page = save_page;
	bool rotated =
#if CR_INTERNAL_PAGE_ORIENTATION==1
			(GetRotateAngle()&1);
#else
			false;
#endif
	int ndx = rotated ? save_m_dy : save_m_dx;
	int ndy = rotated ? save_m_dx : save_m_dy;
	Resize(ndx, ndy);
	clearImageCache();

	return true;
}

int LVDocView::GetFullHeight() {
	LVLock lock(getMutex());
	checkRender();
	RenderRectAccessor rd(m_doc->getRootNode());
	return (rd.getHeight() + rd.getY());
}

#define HEADER_MARGIN 4
/// calculate page header height
int LVDocView::getPageHeaderHeight() {
	if (!getPageHeaderInfo())
		return 0;
	return getInfoFont()->getHeight()*12/10 + HEADER_MARGIN + 5;
}

/// calculate page header rectangle
void LVDocView::getPageHeaderRectangle(int pageIndex, lvRect & headerRc) {
	lvRect pageRc;
	getPageRectangle(pageIndex, pageRc);
	headerRc = pageRc;
	if (pageIndex == 0 && m_showCover) {
		headerRc.bottom = 0;
	} else {
		int h = getPageHeaderHeight();
		headerRc.bottom = headerRc.top + h;
		headerRc.top += HEADER_MARGIN;
		headerRc.left += HEADER_MARGIN;
		headerRc.right -= HEADER_MARGIN;
	}
}

/// returns current time representation string
lString16 LVDocView::getTimeString() {
	time_t t = (time_t) time(0);
	tm * bt = localtime(&t);
	char str[12];
	sprintf(str, "%02d:%02d", bt->tm_hour, bt->tm_min);
	return Utf8ToUnicode(lString8(str));
}

/// draw battery state to buffer
void LVDocView::drawBatteryState(LVDrawBuf * drawbuf, const lvRect & batteryRc,
		bool isVertical) {
	if (m_battery_state == -2)
		return;
	LVDrawStateSaver saver(*drawbuf);
	int textColor = drawbuf->GetBackgroundColor();
	int bgColor = drawbuf->GetTextColor();
	drawbuf->SetTextColor(bgColor);
	drawbuf->SetBackgroundColor(textColor);
	LVRefVec<LVImageSource> icons;
	bool drawPercent = m_props->getBoolDef(PROP_SHOW_BATTERY_PERCENT, true) || m_batteryIcons.size()<=2;
	if ( m_batteryIcons.size()>1 ) {
		icons.add(m_batteryIcons[0]);
		if ( drawPercent ) {
            m_batteryFont = fontMan->GetFont(m_batteryIcons[0]->GetHeight()-1, 900, false,
                    DEFAULT_FONT_FAMILY, m_statusFontFace);
            icons.add(m_batteryIcons[m_batteryIcons.length()-1]);
		} else {
			for ( int i=1; i<m_batteryIcons.length()-1; i++ )
				icons.add(m_batteryIcons[i]);
		}
	} else {
		if ( m_batteryIcons.size()==1 )
			icons.add(m_batteryIcons[0]);
	}
	LVDrawBatteryIcon(drawbuf, batteryRc, m_battery_state, m_battery_state
			== -1, icons, drawPercent ? m_batteryFont.get() : NULL);
#if 0
	if ( m_batteryIcons.length()>1 ) {
		int iconIndex = ((m_batteryIcons.length() - 1 ) * m_battery_state + (100/m_batteryIcons.length()/2) )/ 100;
		if ( iconIndex<0 )
		iconIndex = 0;
		if ( iconIndex>m_batteryIcons.length()-1 )
		iconIndex = m_batteryIcons.length()-1;
		CRLog::trace("battery icon index = %d", iconIndex);
		LVImageSourceRef icon = m_batteryIcons[iconIndex];
		drawbuf->Draw( icon, (batteryRc.left + batteryRc.right - icon->GetWidth() ) / 2,
				(batteryRc.top + batteryRc.bottom - icon->GetHeight())/2,
				icon->GetWidth(),
				icon->GetHeight() );
	} else {
		lvRect rc = batteryRc;
		if ( m_battery_state<0 )
		return;
		lUInt32 cl = 0xA0A0A0;
		lUInt32 cl2 = 0xD0D0D0;
		if ( drawbuf->GetBitsPerPixel()<=2 ) {
			cl = 1;
			cl2 = 2;
		}
#if 1

		if ( isVertical ) {
			int h = rc.height();
			h = ( (h - 4) / 4 * 4 ) + 3;
			int dh = (rc.height() - h) / 2;
			rc.bottom -= dh;
			rc.top = rc.bottom - h;
			int w = rc.width();
			int h0 = 4; //h / 6;
			int w0 = w / 3;
			// contour
			drawbuf->FillRect( rc.left, rc.top+h0, rc.left+1, rc.bottom, cl );
			drawbuf->FillRect( rc.right-1, rc.top+h0, rc.right, rc.bottom, cl );

			drawbuf->FillRect( rc.left, rc.top+h0, rc.left+w0, rc.top+h0+1, cl );
			drawbuf->FillRect( rc.right-w0, rc.top+h0, rc.right, rc.top+h0+1, cl );

			drawbuf->FillRect( rc.left+w0-1, rc.top, rc.left+w0, rc.top+h0, cl );
			drawbuf->FillRect( rc.right-w0, rc.top, rc.right-w0+1, rc.top+h0, cl );

			drawbuf->FillRect( rc.left+w0, rc.top, rc.right-w0, rc.top+1, cl );
			drawbuf->FillRect( rc.left, rc.bottom-1, rc.right, rc.bottom, cl );
			// fill
			int miny = rc.bottom - 2 - (h - 4) * m_battery_state / 100;
			for ( int i=0; i<h-4; i++ ) {
				if ( (i&3) != 3 ) {
					int y = rc.bottom - 2 - i;
					int w = 2;
					if ( y < rc.top + h0 + 2 )
					w = w0 + 1;
					lUInt32 c = cl2;
					if ( y >= miny )
					c = cl;
					drawbuf->FillRect( rc.left+w, y-1, rc.right-w, y, c );
				}
			}
		} else {
			// horizontal
			int h = rc.width();
			h = ( (h - 4) / 4 * 4 ) + 3;
			int dh = (rc.height() - h) / 2;
			rc.right -= dh;
			rc.left = rc.right - h;
			h = rc.height();
			dh = h - (rc.width() * 4/8 + 1);
			if ( dh>0 ) {
				rc.bottom -= dh/2;
				rc.top += (dh/2);
				h = rc.height();
			}
			int w = rc.width();
			int h0 = h / 3; //h / 6;
			int w0 = 4;
			// contour
			drawbuf->FillRect( rc.left+w0, rc.top, rc.right, rc.top+1, cl );
			drawbuf->FillRect( rc.left+w0, rc.bottom-1, rc.right, rc.bottom, cl );

			drawbuf->FillRect( rc.left+w0, rc.top, rc.left+w0+1, rc.top+h0, cl );
			drawbuf->FillRect( rc.left+w0, rc.bottom-h0, rc.left+w0+1, rc.bottom, cl );

			drawbuf->FillRect( rc.left, rc.top+h0-1, rc.left+w0, rc.top+h0, cl );
			drawbuf->FillRect( rc.left, rc.bottom-h0, rc.left+w0, rc.bottom-h0+1, cl );

			drawbuf->FillRect( rc.left, rc.top+h0, rc.left+1, rc.bottom-h0, cl );
			drawbuf->FillRect( rc.right-1, rc.top, rc.right, rc.bottom, cl );
			// fill
			int minx = rc.right - 2 - (w - 4) * m_battery_state / 100;
			for ( int i=0; i<w-4; i++ ) {
				if ( (i&3) != 3 ) {
					int x = rc.right - 2 - i;
					int h = 2;
					if ( x < rc.left + w0 + 2 )
					h = h0 + 1;
					lUInt32 c = cl2;
					if ( x >= minx )
					c = cl;
					drawbuf->FillRect( x-1, rc.top+h, x, rc.bottom-h, c );
				}
			}
		}
#else
		//lUInt32 cl = getTextColor();
		int h = rc.height() / 6;
		if ( h<5 )
		h = 5;
		int n = rc.height() / h;
		int dy = rc.height() % h / 2;
		if ( n<1 )
		n = 1;
		int k = m_battery_state * n / 100;
		for ( int i=0; i<n; i++ ) {
			lvRect rrc = rc;
			rrc.bottom -= h * i + dy;
			rrc.top = rrc.bottom - h + 1;
			int dx = (i<n-1) ? 0 : rc.width()/5;
			rrc.left += dx;
			rrc.right -= dx;
			if ( i<k ) {
				// full
				drawbuf->FillRect( rrc.left, rrc.top, rrc.right, rrc.bottom, cl );
			} else {
				// empty
				drawbuf->FillRect( rrc.left, rrc.top, rrc.right, rrc.top+1, cl );
				drawbuf->FillRect( rrc.left, rrc.bottom-1, rrc.right, rrc.bottom, cl );
				drawbuf->FillRect( rrc.left, rrc.top, rrc.left+1, rrc.bottom, cl );
				drawbuf->FillRect( rrc.right-1, rrc.top, rrc.right, rrc.bottom, cl );
			}
		}
#endif
	}
#endif
}

/// returns section bounds, in 1/100 of percent
LVArray<int> & LVDocView::getSectionBounds() {
	if (m_section_bounds_valid)
		return m_section_bounds;
	m_section_bounds.clear();
	m_section_bounds.add(0);
	ldomNode * body = m_doc->nodeFromXPath(lString16(L"/FictionBook/body[1]"));
	lUInt16 section_id = m_doc->getElementNameIndex(L"section");
	int fh = GetFullHeight();
    int pc = getVisiblePageCount();
	if (body && fh > 0) {
		int cnt = body->getChildCount();
		for (int i = 0; i < cnt; i++) {

            ldomNode * l1section = body->getChildElementNode(i, section_id);
            if (!l1section)
				continue;

            lvRect rc;
            l1section->getAbsRect(rc);
            if (getViewMode() == DVM_SCROLL) {
                int p = (int) (((lInt64) rc.top * 10000) / fh);
                m_section_bounds.add(p);
            } else {
                int fh = m_pages.length();
                if ( (pc==2 && (fh&1)) )
                    fh++;
                int p = m_pages.FindNearestPage(rc.top, 0);
                if (fh > 1)
                    m_section_bounds.add((int) (((lInt64) p * 10000) / fh));
            }

		}
	}
	m_section_bounds.add(10000);
	m_section_bounds_valid = true;
	return m_section_bounds;
}

int LVDocView::getPosPercent() {
	LVLock lock(getMutex());
	checkPos();
	if (getViewMode() == DVM_SCROLL) {
		int fh = GetFullHeight();
		int p = GetPos();
		if (fh > 0)
			return (int) (((lInt64) p * 10000) / fh);
		else
			return 0;
	} else {
        int fh = m_pages.length();
        if ( (getVisiblePageCount()==2 && (fh&1)) )
            fh++;
        int p = getCurPage();// + 1;
//        if ( getVisiblePageCount()>1 )
//            p++;
		if (fh > 0)
			return (int) (((lInt64) p * 10000) / fh);
		else
			return 0;
	}
}

void LVDocView::getPageRectangle(int pageIndex, lvRect & pageRect) {
	if ((pageIndex & 1) == 0 || (getVisiblePageCount() < 2))
		pageRect = m_pageRects[0];
	else
		pageRect = m_pageRects[1];
}

void LVDocView::getNavigationBarRectangle(lvRect & navRect) {
	getNavigationBarRectangle(getVisiblePageCount() == 2 ? 1 : 2, navRect);
}

void LVDocView::getNavigationBarRectangle(int pageIndex, lvRect & navRect) {
	lvRect headerRect;
	getPageHeaderRectangle(pageIndex, headerRect);
	navRect = headerRect;
	if (headerRect.bottom <= headerRect.top)
		return;
	navRect.top = navRect.bottom - 6;
}

void LVDocView::drawNavigationBar(LVDrawBuf * drawbuf, int pageIndex,
		int percent) {
	//LVArray<int> & sbounds = getSectionBounds();
	lvRect navBar;
	getNavigationBarRectangle(pageIndex, navBar);
	//bool leftPage = (getVisiblePageCount()==2 && !(pageIndex&1) );

	//lUInt32 cl1 = 0xA0A0A0;
	//lUInt32 cl2 = getBackgroundColor();
}

/// sets battery state
bool LVDocView::setBatteryState(int newState) {
	if (m_battery_state == newState)
		return false;
	CRLog::info("New battery state: %d", newState);
	m_battery_state = newState;
	clearImageCache();
	return true;
}

/// set list of battery icons to display battery state
void LVDocView::setBatteryIcons(LVRefVec<LVImageSource> icons) {
	m_batteryIcons = icons;
}

lString16 fitTextWidthWithEllipsis(lString16 text, LVFontRef font, int maxwidth) {
	int w = font->getTextWidth(text.c_str(), text.length());
	if (w <= maxwidth)
		return text;
	int len;
	for (len = text.length() - 1; len > 1; len--) {
		lString16 s = text.substr(0, len) + L"...";
		w = font->getTextWidth(s.c_str(), s.length());
		if (w <= maxwidth)
			return s;
	}
	return lString16();
}

/// substitute page header with custom text (e.g. to be used while loading)
void LVDocView::setPageHeaderOverride(lString16 s) {
	m_pageHeaderOverride = s;
	clearImageCache();
}

/// draw page header to buffer
void LVDocView::drawPageHeader(LVDrawBuf * drawbuf, const lvRect & headerRc,
		int pageIndex, int phi, int pageCount) {
	lvRect oldcr;
	drawbuf->GetClipRect(&oldcr);
	lvRect hrc = headerRc;
	drawbuf->SetClipRect(&hrc);
	bool drawGauge = true;
	lvRect info = headerRc;
//    if ( m_statusColor!=0xFF000000 ) {
//        CRLog::trace("Status color = %06x, textColor=%06x", m_statusColor, getTextColor());
//    } else {
//        CRLog::trace("Status color = TRANSPARENT, textColor=%06x", getTextColor());
//    }
	lUInt32 cl1 = m_statusColor!=0xFF000000 ? m_statusColor : getTextColor();
	lUInt32 cl2 = getBackgroundColor();
	lUInt32 cl3 = 0xD0D0D0;
	lUInt32 cl4 = 0xC0C0C0;
	drawbuf->SetTextColor(cl1);
	//lUInt32 pal[4];
	int percent = getPosPercent();
	bool leftPage = (getVisiblePageCount() == 2 && !(pageIndex & 1));
	if (leftPage || !drawGauge)
		percent = 10000;
        int percent_pos = /*info.left + */percent * info.width() / 10000;
	//    int gh = 3; //drawGauge ? 3 : 1;
	LVArray<int> & sbounds = getSectionBounds();
	lvRect navBar;
	getNavigationBarRectangle(pageIndex, navBar);
	int gpos = info.bottom;
	if (drawbuf->GetBitsPerPixel() <= 2) {
		// gray
		cl3 = 1;
		cl4 = cl1;
		//pal[0] = cl1;
	}
        if ( leftPage )
            drawbuf->FillRect(info.left, gpos - 2, info.right, gpos - 2     + 1, cl1);
        //drawbuf->FillRect(info.left+percent_pos, gpos-gh, info.right, gpos-gh+1, cl1 ); //cl3
        //      drawbuf->FillRect(info.left + percent_pos, gpos - 2, info.right, gpos - 2
        //                      + 1, cl1); // cl3

	int sbound_index = 0;
	bool enableMarks = !leftPage && (phi & PGHDR_CHAPTER_MARKS) && sbounds.length()<info.width()/5;
	for ( int x = info.left; x<info.right; x++ ) {
		int cl = -1;
		int sz = 1;
		int boundCategory = 0;
		while ( enableMarks && sbound_index<sbounds.length() ) {
			int sx = info.left + sbounds[sbound_index] * (info.width() - 1) / 10000;
			if ( sx<x ) {
				sbound_index++;
				continue;
			}
			if ( sx==x ) {
				boundCategory = 1;
			}
			break;
		}
		if ( leftPage ) {
			cl = cl1;
			sz = 1;
		} else {
            if ( x < info.left + percent_pos ) {
				sz = 3;
				if ( boundCategory==0 )
					cl = cl1;
                else
                    sz = 0;
            } else {
				if ( boundCategory!=0 )
					sz = 3;
				cl = cl1;
			}
		}
        if ( cl!=-1 && sz>0 )
			drawbuf->FillRect(x, gpos - 2 - sz/2, x+1, gpos - 2
					+ sz/2 + 1, cl);
	}

	lString16 text;
	//int iy = info.top; // + (info.height() - m_infoFont->getHeight()) * 2 / 3;
	int iy = info.top + /*m_infoFont->getHeight() +*/ (info.height() - m_infoFont->getHeight()) / 2;

	if (!m_pageHeaderOverride.empty()) {
		text = m_pageHeaderOverride;
	} else {

//		if (!leftPage) {
//			drawbuf->FillRect(info.left, gpos - 3, info.left + percent_pos,
//					gpos - 3 + 1, cl1);
//			drawbuf->FillRect(info.left, gpos - 1, info.left + percent_pos,
//					gpos - 1 + 1, cl1);
//		}

		// disable section marks for left page, and for too many marks
//		if (!leftPage && (phi & PGHDR_CHAPTER_MARKS) && sbounds.length()<info.width()/5 ) {
//			for (int i = 0; i < sbounds.length(); i++) {
//				int x = info.left + sbounds[i] * (info.width() - 1) / 10000;
//				lUInt32 c = x < info.left + percent_pos ? cl2 : cl1;
//				drawbuf->FillRect(x, gpos - 4, x + 1, gpos - 0 + 2, c);
//			}
//		}

		if (getVisiblePageCount() == 1 || !(pageIndex & 1)) {
			int dwIcons = 0;
			int icony = iy + m_infoFont->getHeight() / 2;
			for (int ni = 0; ni < m_headerIcons.length(); ni++) {
				LVImageSourceRef icon = m_headerIcons[ni];
				int h = icon->GetHeight();
				int w = icon->GetWidth();
				drawbuf->Draw(icon, info.left + dwIcons, icony - h / 2, w, h);
				dwIcons += w + 4;
			}
			info.left += dwIcons;
		}

		bool batteryPercentNormalFont = false; // PROP_SHOW_BATTERY_PERCENT
		if ((phi & PGHDR_BATTERY) && m_battery_state >= -1) {
			batteryPercentNormalFont = m_props->getBoolDef(PROP_SHOW_BATTERY_PERCENT, true) || m_batteryIcons.size()<=2;
			if ( !batteryPercentNormalFont ) {
				lvRect brc = info;
				brc.right -= 2;
				//brc.top += 1;
				//brc.bottom -= 2;
				int h = brc.height();
				int batteryIconWidth = 32;
				if (m_batteryIcons.length() > 0)
					batteryIconWidth = m_batteryIcons[0]->GetWidth();
				bool isVertical = (h > 30);
				//if ( isVertical )
				//    brc.left = brc.right - brc.height()/2;
				//else
				brc.left = brc.right - batteryIconWidth - 2;
				brc.bottom -= 5;
				drawBatteryState(drawbuf, brc, isVertical);
				info.right = brc.left - info.height() / 2;
			}
		}
		lString16 pageinfo;
		if (pageCount > 0) {
			if (phi & PGHDR_PAGE_NUMBER)
				pageinfo += lString16::itoa(pageIndex + 1);
            if (phi & PGHDR_PAGE_COUNT) {
                if ( !pageinfo.empty() )
                    pageinfo += L" / ";
                pageinfo += lString16::itoa(pageCount);
            }
            if (phi & PGHDR_PERCENT) {
                if ( !pageinfo.empty() )
                    pageinfo += L"  ";
                //pageinfo += lString16::itoa(percent/100)+L"%"; //+L"."+lString16::itoa(percent/10%10)+L"%";
                pageinfo += lString16::itoa(percent/100);
                pageinfo += L",";
                int pp = percent%100;
                if ( pp<10 )
                	pageinfo += L"0";
                pageinfo += lString16::itoa(pp);
                pageinfo += L"%";
            }
            if ( batteryPercentNormalFont && m_battery_state>=0 ) {
            	pageinfo += L"  [";
                pageinfo += lString16::itoa(m_battery_state)+L"%";
            	pageinfo += L"]";
            }
		}
		int piw = 0;
		if (!pageinfo.empty()) {
			piw = m_infoFont->getTextWidth(pageinfo.c_str(), pageinfo.length());
			m_infoFont->DrawTextString(drawbuf, info.right - piw, iy,
					pageinfo.c_str(), pageinfo.length(), L' ', NULL, false);
			info.right -= piw + info.height() / 2;
		}
		if (phi & PGHDR_CLOCK) {
			lString16 clock = getTimeString();
			m_last_clock = clock;
			int w = m_infoFont->getTextWidth(clock.c_str(), clock.length()) + 2;
			m_infoFont->DrawTextString(drawbuf, info.right - w, iy,
					clock.c_str(), clock.length(), L' ', NULL, false);
			info.right -= w + info.height() / 2;
		}
		int authorsw = 0;
		lString16 authors;
		if (phi & PGHDR_AUTHOR)
			authors = getAuthors();
		int titlew = 0;
		lString16 title;
		if (phi & PGHDR_TITLE) {
			title = getTitle();
			if (title.empty() && authors.empty())
				title = m_doc_props->getStringDef(DOC_PROP_FILE_NAME);
			if (!title.empty())
				titlew
						= m_infoFont->getTextWidth(title.c_str(),
								title.length());
		}
		if (phi & PGHDR_AUTHOR && !authors.empty()) {
			if (!title.empty())
				authors += L'.';
			authorsw = m_infoFont->getTextWidth(authors.c_str(),
					authors.length());
		}
		int w = info.width() - 10;
		if (authorsw + titlew + 10 > w) {
			if ((pageIndex & 1))
				text = title;
			else {
				text = authors;
				if (!text.empty() && text[text.length() - 1] == '.')
					text = text.substr(0, text.length() - 1);
			}
		} else {
			text = authors + L"  " + title;
		}
	}
	lvRect newcr = headerRc;
	newcr.right = info.right - 10;
	drawbuf->SetClipRect(&newcr);
	text = fitTextWidthWithEllipsis(text, m_infoFont, newcr.width());
	if (!text.empty()) {
		m_infoFont->DrawTextString(drawbuf, info.left, iy, text.c_str(),
				text.length(), L' ', NULL, false);
	}
	drawbuf->SetClipRect(&oldcr);
	//--------------
	drawbuf->SetTextColor(getTextColor());
}

void LVDocView::drawPageTo(LVDrawBuf * drawbuf, LVRendPageInfo & page,
		lvRect * pageRect, int pageCount, int basePage) {
	int start = page.start;
	int height = page.height;
	int headerHeight = getPageHeaderHeight();
	//CRLog::trace("drawPageTo(%d,%d)", start, height);
	lvRect fullRect(0, 0, drawbuf->GetWidth(), drawbuf->GetHeight());
	if (!pageRect)
		pageRect = &fullRect;
	//int offset = (pageRect->height() - m_pageMargins.top - m_pageMargins.bottom - height) / 3;
	//if (offset>16)
	//    offset = 16;
	//if (offset<0)
	//    offset = 0;
	int offset = 0;
	lvRect clip;
	clip.left = pageRect->left + m_pageMargins.left;
	clip.top = pageRect->top + m_pageMargins.top + headerHeight + offset;
	clip.bottom = pageRect->top + m_pageMargins.top + height + headerHeight
			+ offset;
	clip.right = pageRect->left + pageRect->width() - m_pageMargins.right;
	if (page.type == PAGE_TYPE_COVER)
		clip.top = pageRect->top + m_pageMargins.top;
	if ((m_pageHeaderInfo || !m_pageHeaderOverride.empty()) && page.type
			!= PAGE_TYPE_COVER) {
		int phi = m_pageHeaderInfo;
		if (getVisiblePageCount() == 2) {
			if (page.index & 1) {
				// right
				phi &= ~PGHDR_AUTHOR;
            } else {
				// left
				phi &= ~PGHDR_TITLE;
                phi &= ~PGHDR_PERCENT;
                phi &= ~PGHDR_PAGE_NUMBER;
				phi &= ~PGHDR_PAGE_COUNT;
				phi &= ~PGHDR_BATTERY;
				phi &= ~PGHDR_CLOCK;
			}
		}
		lvRect info;
		getPageHeaderRectangle(page.index, info);
		drawPageHeader(drawbuf, info, page.index - 1 + basePage, phi, pageCount
				- 1 + basePage);
		//clip.top = info.bottom;
	}
	drawbuf->SetClipRect(&clip);
	if (m_doc) {
		if (page.type == PAGE_TYPE_COVER) {
			lvRect rc = *pageRect;
			drawbuf->SetClipRect(&rc);
			//if ( m_pageMargins.bottom > m_pageMargins.top )
			//    rc.bottom -= m_pageMargins.bottom - m_pageMargins.top;
			/*
			 rc.left += m_pageMargins.left / 2;
			 rc.top += m_pageMargins.bottom / 2;
			 rc.right -= m_pageMargins.right / 2;
			 rc.bottom -= m_pageMargins.bottom / 2;
			 */
			//CRLog::trace("Entering drawCoverTo()");
			drawCoverTo(drawbuf, rc);
		} else {
			// draw main page text
            if ( m_markRanges.length() )
                CRLog::trace("Entering DrawDocument() : %d ranges", m_markRanges.length());
			//CRLog::trace("Entering DrawDocument()");
			if (page.height)
				DrawDocument(*drawbuf, m_doc->getRootNode(), pageRect->left
						+ m_pageMargins.left, clip.top, pageRect->width()
						- m_pageMargins.left - m_pageMargins.right, height, 0,
                                                -start + offset, m_dy, &m_markRanges, &m_bmkRanges);
			//CRLog::trace("Done DrawDocument() for main text");
			// draw footnotes
#define FOOTNOTE_MARGIN 8
			int fny = clip.top + (page.height ? page.height + FOOTNOTE_MARGIN
					: FOOTNOTE_MARGIN);
			int fy = fny;
			bool footnoteDrawed = false;
			for (int fn = 0; fn < page.footnotes.length(); fn++) {
				int fstart = page.footnotes[fn].start;
				int fheight = page.footnotes[fn].height;
				clip.top = fy + offset;
				clip.left = pageRect->left + m_pageMargins.left;
				clip.right = pageRect->right - m_pageMargins.right;
				clip.bottom = fy + offset + fheight;
				drawbuf->SetClipRect(&clip);
				DrawDocument(*drawbuf, m_doc->getRootNode(), pageRect->left
						+ m_pageMargins.left, fy + offset, pageRect->width()
						- m_pageMargins.left - m_pageMargins.right, fheight, 0,
						-fstart + offset, m_dy, &m_markRanges);
				footnoteDrawed = true;
				fy += fheight;
			}
			if (footnoteDrawed) { // && page.height
				fny -= FOOTNOTE_MARGIN / 2;
				drawbuf->SetClipRect(NULL);
                lUInt32 cl = drawbuf->GetTextColor();
                cl = (cl & 0xFFFFFF) | (0x55000000);
				drawbuf->FillRect(pageRect->left + m_pageMargins.left, fny,
						pageRect->right - m_pageMargins.right, fny + 1,
                        cl);
			}
		}
	}
	drawbuf->SetClipRect(NULL);
#ifdef SHOW_PAGE_RECT
	drawbuf->FillRect(pageRect->left, pageRect->top, pageRect->left+1, pageRect->bottom, 0xAAAAAA);
	drawbuf->FillRect(pageRect->left, pageRect->top, pageRect->right, pageRect->top+1, 0xAAAAAA);
	drawbuf->FillRect(pageRect->right-1, pageRect->top, pageRect->right, pageRect->bottom, 0xAAAAAA);
	drawbuf->FillRect(pageRect->left, pageRect->bottom-1, pageRect->right, pageRect->bottom, 0xAAAAAA);
	drawbuf->FillRect(pageRect->left+m_pageMargins.left, pageRect->top+m_pageMargins.top+headerHeight, pageRect->left+1+m_pageMargins.left, pageRect->bottom-m_pageMargins.bottom, 0x555555);
	drawbuf->FillRect(pageRect->left+m_pageMargins.left, pageRect->top+m_pageMargins.top+headerHeight, pageRect->right-m_pageMargins.right, pageRect->top+1+m_pageMargins.top+headerHeight, 0x555555);
	drawbuf->FillRect(pageRect->right-1-m_pageMargins.right, pageRect->top+m_pageMargins.top+headerHeight, pageRect->right-m_pageMargins.right, pageRect->bottom-m_pageMargins.bottom, 0x555555);
	drawbuf->FillRect(pageRect->left+m_pageMargins.left, pageRect->bottom-1-m_pageMargins.bottom, pageRect->right-m_pageMargins.right, pageRect->bottom-m_pageMargins.bottom, 0x555555);
#endif

#if 0
	lString16 pagenum = lString16::itoa( page.index+1 );
	m_font->DrawTextString(drawbuf, 5, 0 , pagenum.c_str(), pagenum.length(), '?', NULL, false); //drawbuf->GetHeight()-m_font->getHeight()
#endif
}

/// returns page count
int LVDocView::getPageCount() {
	return m_pages.length();
}

//============================================================================
// Navigation code
//============================================================================

/// get position of view inside document
void LVDocView::GetPos(lvRect & rc) {
	rc.left = 0;
	rc.right = GetWidth();
	if (isPageMode() && _page >= 0 && _page < m_pages.length()) {
		rc.top = m_pages[_page]->start;
		rc.bottom = rc.top + m_pages[_page]->height;
	} else {
		rc.top = _pos;
		rc.bottom = _pos + GetHeight();
	}
}

int LVDocView::getPageHeight(int pageIndex)
{
	if (isPageMode() && _page >= 0 && _page < m_pages.length()) 
		return m_pages[_page]->height;
	return 0;
}

/// get vertical position of view inside document
int LVDocView::GetPos() {
	if (isPageMode() && _page >= 0 && _page < m_pages.length())
		return m_pages[_page]->start;
	return _pos;
}

int LVDocView::SetPos(int pos, bool savePos) {
	LVLock lock(getMutex());
	_posIsSet = true;
	checkRender();
	//if ( m_posIsSet && m_pos==pos )
	//    return;
	if (isScrollMode()) {
		if (pos > GetFullHeight() - m_dy)
			pos = GetFullHeight() - m_dy;
		if (pos < 0)
			pos = 0;
		_pos = pos;
		int page = m_pages.FindNearestPage(pos, 0);
		if (page >= 0 && page < m_pages.length())
			_page = page;
		else
			_page = -1;
	} else {
		int pc = getVisiblePageCount();
		int page = m_pages.FindNearestPage(pos, 0);
		if (pc == 2)
			page &= ~1;
		if (page < m_pages.length()) {
			_pos = m_pages[page]->start;
			_page = page;
		} else {
			_pos = 0;
			_page = 0;
		}
	}
	if (savePos)
		_posBookmark = getBookmark();
	_posIsSet = true;
	updateScroll();
	return 1;
	//Draw();
}

int LVDocView::getCurPage() {
	LVLock lock(getMutex());
	checkPos();
	if (isPageMode() && _page >= 0)
		return _page;
	return m_pages.FindNearestPage(_pos, 0);
}

bool LVDocView::goToPage(int page) {
	LVLock lock(getMutex());
	checkRender();
	if (!m_pages.length())
		return false;
	bool res = true;
	if (isScrollMode()) {
		if (page >= 0 && page < m_pages.length()) {
			_pos = m_pages[page]->start;
			_page = page;
		} else {
			res = false;
			_pos = 0;
			_page = 0;
		}
	} else {
		int pc = getVisiblePageCount();
		if (page >= m_pages.length()) {
			page = m_pages.length() - 1;
			res = false;
		}
		if (page < 0) {
			page = 0;
			res = false;
		}
		if (pc == 2)
			page &= ~1;
		if (page >= 0 && page < m_pages.length()) {
			_pos = m_pages[page]->start;
			_page = page;
		} else {
			_pos = 0;
			_page = 0;
			res = false;
		}
	}
	_posBookmark = getBookmark();
	_posIsSet = true;
	updateScroll();
        if (res)
            updateBookMarksRanges();
	return res;
}

/// returns true if time changed since clock has been last drawed
bool LVDocView::isTimeChanged() {
	if ( m_pageHeaderInfo & PGHDR_CLOCK ) {
		bool res = (m_last_clock != getTimeString());
		if (res)
			clearImageCache();
		return res;
	}
	return false;
}

/// check whether resize or creation of buffer is necessary, ensure buffer is ok
static bool checkBufferSize( LVRef<LVColorDrawBuf> & buf, int dx, int dy ) {
    if ( buf.isNull() || buf->GetWidth()!=dx || buf->GetHeight()!=dy ) {
        buf.Clear();
        buf = LVRef<LVColorDrawBuf>( new LVColorDrawBuf(dx, dy, 16) );
        return false; // need redraw
    } else
        return true;
}

/// clears page background
void LVDocView::drawPageBackground( LVDrawBuf & drawbuf, int offsetX, int offsetY )
{
    //CRLog::trace("drawPageBackground() called");
    drawbuf.SetBackgroundColor(m_backgroundColor);
    if ( !m_backgroundImage.isNull() ) {
        // texture
        int dx = drawbuf.GetWidth();
        int dy = drawbuf.GetHeight();
        if ( m_backgroundTiled ) {
            //CRLog::trace("drawPageBackground() using texture %d x %d", m_backgroundImage->GetWidth(), m_backgroundImage->GetHeight());
            if ( !checkBufferSize( m_backgroundImageScaled, m_backgroundImage->GetWidth(), m_backgroundImage->GetHeight() ) ) {
                // unpack
                m_backgroundImageScaled->Draw(m_backgroundImage, 0, 0, m_backgroundImage->GetWidth(), m_backgroundImage->GetHeight(), false);
            }
            LVImageSourceRef src = LVCreateDrawBufImageSource(m_backgroundImageScaled.get(), false);
            LVImageSourceRef tile = LVCreateTileTransform( src, dx, dy, offsetX, offsetY );
            //CRLog::trace("created tile image, drawing");
            drawbuf.Draw(tile, 0, 0, dx, dy);
            //CRLog::trace("draw completed");
        } else {
            if ( getViewMode()==DVM_SCROLL ) {
                // scroll
                if ( !checkBufferSize( m_backgroundImageScaled, dx, m_backgroundImage->GetHeight() ) ) {
                    // unpack
                    LVImageSourceRef resized = LVCreateStretchFilledTransform(m_backgroundImage, dx, m_backgroundImage->GetHeight(),
                                                                              IMG_TRANSFORM_STRETCH,
                                                                              IMG_TRANSFORM_TILE,
                                                                              0, 0);
                    m_backgroundImageScaled->Draw(resized, 0, 0, dx, m_backgroundImage->GetHeight(), false);
                }
                LVImageSourceRef src = LVCreateDrawBufImageSource(m_backgroundImageScaled.get(), false);
                LVImageSourceRef resized = LVCreateStretchFilledTransform(src, dx, dy,
                                                                          IMG_TRANSFORM_TILE,
                                                                          IMG_TRANSFORM_TILE,
                                                                          offsetX, offsetY);
                drawbuf.Draw(resized, 0, 0, dx, dy);
            } else if ( getVisiblePageCount() != 2 ) {
                // single page
                if ( !checkBufferSize( m_backgroundImageScaled, dx, dy ) ) {
                    // unpack
                    LVImageSourceRef resized = LVCreateStretchFilledTransform(m_backgroundImage, dx, dy,
                                                                              IMG_TRANSFORM_STRETCH,
                                                                              IMG_TRANSFORM_STRETCH,
                                                                              offsetX, offsetY);
                    m_backgroundImageScaled->Draw(resized, 0, 0, dx, dy, false);
                }
                LVImageSourceRef src = LVCreateDrawBufImageSource(m_backgroundImageScaled.get(), false);
                drawbuf.Draw(src, 0, 0, dx, dy);
            } else {
                // two pages
                int halfdx = (dx + 1) / 2;
                if ( !checkBufferSize( m_backgroundImageScaled, halfdx, dy ) ) {
                    // unpack
                    LVImageSourceRef resized = LVCreateStretchFilledTransform(m_backgroundImage, halfdx, dy,
                                                                              IMG_TRANSFORM_STRETCH,
                                                                              IMG_TRANSFORM_STRETCH,
                                                                              offsetX, offsetY);
                    m_backgroundImageScaled->Draw(resized, 0, 0, halfdx, dy, false);
                }
                LVImageSourceRef src = LVCreateDrawBufImageSource(m_backgroundImageScaled.get(), false);
                drawbuf.Draw(src, 0, 0, halfdx, dy);
                drawbuf.Draw(src, dx/2, 0, dx - halfdx, dy);
            }
        }
    } else {
        // solid color
        drawbuf.Clear(m_backgroundColor);
    }
    if (drawbuf.GetBitsPerPixel() == 32 && getVisiblePageCount() == 2) {
        int x = drawbuf.GetWidth() / 2;
        lUInt32 cl = m_backgroundColor;
        cl = ((cl & 0xFCFCFC) + 0x404040) >> 1;
        drawbuf.FillRect(x, 0, x + 1, drawbuf.GetHeight(), cl);
    }
}

/// draw to specified buffer
void LVDocView::Draw(LVDrawBuf & drawbuf, int position, int page, bool rotate) {
	LVLock lock(getMutex());
	//CRLog::trace("Draw() : calling checkPos()");
	checkPos();
	//CRLog::trace("Draw() : calling drawbuf.resize(%d, %d)", m_dx, m_dy);
	drawbuf.Resize(m_dx, m_dy);
	drawbuf.SetBackgroundColor(m_backgroundColor);
	drawbuf.SetTextColor(m_textColor);
	//CRLog::trace("Draw() : calling clear()", m_dx, m_dy);

	if (!m_is_rendered)
		return;
	if (!m_doc)
		return;
	if (m_font.isNull())
		return;
	if (isScrollMode()) {
		drawbuf.SetClipRect(NULL);
        drawPageBackground(drawbuf, 0, position);
        int cover_height = 0;
		if (m_pages.length() > 0 && m_pages[0]->type == PAGE_TYPE_COVER)
			cover_height = m_pages[0]->height;
		if (position < cover_height) {
			lvRect rc;
			drawbuf.GetClipRect(&rc);
			rc.top -= position;
			rc.bottom -= position;
			rc.top += m_pageMargins.top;
			rc.bottom -= m_pageMargins.bottom;
			rc.left += m_pageMargins.left;
			rc.right -= m_pageMargins.right;
			drawCoverTo(&drawbuf, rc);
		}
		DrawDocument(drawbuf, m_doc->getRootNode(), m_pageMargins.left, 0, m_dx
				- m_pageMargins.left - m_pageMargins.right, m_dy, 0, -position,
				m_dy, &m_markRanges);
	} else {
		int pc = getVisiblePageCount();
		//CRLog::trace("searching for page with offset=%d", position);
		if (page == -1)
			page = m_pages.FindNearestPage(position, 0);
		//CRLog::trace("found page #%d", page);

        //drawPageBackground(drawbuf, (page * 1356) & 0xFFF, 0x1000 - (page * 1356) & 0xFFF);
        drawPageBackground(drawbuf, 0, 0);

        if (page >= 0 && page < m_pages.length())
			drawPageTo(&drawbuf, *m_pages[page], &m_pageRects[0],
					m_pages.length(), 1);
		if (pc == 2 && page >= 0 && page + 1 < m_pages.length())
			drawPageTo(&drawbuf, *m_pages[page + 1], &m_pageRects[1],
					m_pages.length(), 1);
	}
#if CR_INTERNAL_PAGE_ORIENTATION==1
	if ( rotate ) {
		//CRLog::trace("Rotate drawing buffer. Src size=(%d, %d), angle=%d, buf(%d, %d)", m_dx, m_dy, m_rotateAngle, drawbuf.GetWidth(), drawbuf.GetHeight() );
		drawbuf.Rotate( m_rotateAngle );
		//CRLog::trace("Rotate done. buf(%d, %d)", drawbuf.GetWidth(), drawbuf.GetHeight() );
	}
#endif
}

//void LVDocView::Draw()
//{
//Draw( m_drawbuf, m_pos, true );
//}

/// converts point from window to document coordinates, returns true if success
bool LVDocView::windowToDocPoint(lvPoint & pt) {
	checkRender();
#if CR_INTERNAL_PAGE_ORIENTATION==1
	pt = rotatePoint( pt, true );
#endif
	if (getViewMode() == DVM_SCROLL) {
		// SCROLL mode
		pt.y += _pos;
		pt.x -= m_pageMargins.left;
		return true;
	} else {
		// PAGES mode
		int page = getCurPage();
		lvRect * rc = NULL;
		lvRect page1(m_pageRects[0]);
		int headerHeight = getPageHeaderHeight();
		page1.left += m_pageMargins.left;
		page1.top += m_pageMargins.top + headerHeight;
		page1.right -= m_pageMargins.right;
		page1.bottom -= m_pageMargins.bottom;
		if (page1.isPointInside(pt)) {
			rc = &page1;
		} else if (getVisiblePageCount() == 2) {
			lvRect page2(m_pageRects[1]);
			page2.left += m_pageMargins.left;
			page2.top += m_pageMargins.top + headerHeight;
			page2.right -= m_pageMargins.right;
			page2.bottom -= m_pageMargins.bottom;
			if (page2.isPointInside(pt)) {
				rc = &page2;
				page++;
			}
		}
		if (rc && page >= 0 && page < m_pages.length()) {
			int page_y = m_pages[page]->start;
			pt.x -= rc->left;
			pt.y -= rc->top;
			if (pt.y < m_pages[page]->height) {
				//CRLog::debug(" point page offset( %d, %d )", pt.x, pt.y );
				pt.y += page_y;
				return true;
			}
		}
	}
	return false;
}

/// converts point from documsnt to window coordinates, returns true if success
bool LVDocView::docToWindowPoint(lvPoint & pt) {
	LVLock lock(getMutex());
	checkRender();
	// TODO: implement coordinate conversion here
	if (getViewMode() == DVM_SCROLL) {
		// SCROLL mode
		pt.y -= _pos;
		pt.x += m_pageMargins.left;
		return true;
	} else {
            // PAGES mode
            int page = getCurPage();
            if (page >= 0 && page < m_pages.length() && pt.y >= m_pages[page]->start) {
                int index = -1;
                if (pt.y <= (m_pages[page]->start + m_pages[page]->height)) {
                    index = 0;
                } else if (getVisiblePageCount() == 2 && page + 1 < m_pages.length() &&
                    pt.y <= (m_pages[page + 1]->start + m_pages[page + 1]->height)) {
                    index = 1;
                }
                if (index >= 0) {
                    int x = pt.x + m_pageRects[index].left + m_pageMargins.left;
                    if (x < m_pageRects[index].right - m_pageMargins.right) {
                        pt.x = x;
                        pt.y = pt.y + getPageHeaderHeight() + m_pageMargins.top - m_pages[page + index]->start;
                        return true;
                    }
                }
            }
            return false;
	}
#if CR_INTERNAL_PAGE_ORIENTATION==1
	pt = rotatePoint( pt, false );
#endif
	return false;
}

/// returns xpointer for specified window point
ldomXPointer LVDocView::getNodeByPoint(lvPoint pt) {
	LVLock lock(getMutex());
	checkRender();
	if (windowToDocPoint(pt) && m_doc) {
		ldomXPointer ptr = m_doc->createXPointer(pt);
		//CRLog::debug("  ptr (%d, %d) node=%08X offset=%d", pt.x, pt.y, (lUInt32)ptr.getNode(), ptr.getOffset() );
		return ptr;
	}
	return ldomXPointer();
}

void LVDocView::updateLayout() {
	lvRect rc(0, 0, m_dx, m_dy);
	m_pageRects[0] = rc;
	m_pageRects[1] = rc;
	if (getVisiblePageCount() == 2) {
		int middle = (rc.left + rc.right) >> 1;
		m_pageRects[0].right = middle - m_pageMargins.right / 2;
		m_pageRects[1].left = middle + m_pageMargins.left / 2;
	}
}

/// set list of icons to display at left side of header
void LVDocView::setHeaderIcons(LVRefVec<LVImageSource> icons) {
	m_headerIcons = icons;
}

/// get page document range, -1 for current page
LVRef<ldomXRange> LVDocView::getPageDocumentRange(int pageIndex) {
	LVLock lock(getMutex());
	checkRender();
	LVRef < ldomXRange > res(NULL);
	if (isScrollMode()) {
		// SCROLL mode
		int starty = _pos;
		int endy = _pos + m_dy;
		int fh = GetFullHeight();
		if (endy >= fh)
			endy = fh - 1;
		ldomXPointer start = m_doc->createXPointer(lvPoint(0, starty));
		ldomXPointer end = m_doc->createXPointer(lvPoint(0, endy));
		if (start.isNull() || end.isNull())
			return res;
		res = LVRef<ldomXRange> (new ldomXRange(start, end));
	} else {
		// PAGES mode
		if (pageIndex < 0 || pageIndex >= m_pages.length())
			pageIndex = getCurPage();
		LVRendPageInfo * page = m_pages[pageIndex];
		if (page->type != PAGE_TYPE_NORMAL)
			return res;
		ldomXPointer start = m_doc->createXPointer(lvPoint(0, page->start));
		//ldomXPointer end = m_doc->createXPointer( lvPoint( m_dx+m_dy, page->start + page->height - 1 ) );
		ldomXPointer end = m_doc->createXPointer(lvPoint(0, page->start
                                + page->height), 1);
		if (start.isNull() || end.isNull())
			return res;
		res = LVRef<ldomXRange> (new ldomXRange(start, end));
	}
	return res;
}

/// get page text, -1 for current page
lString16 LVDocView::getPageText(bool, int pageIndex) {
	LVLock lock(getMutex());
	checkRender();
	lString16 txt;
	LVRef < ldomXRange > range = getPageDocumentRange(pageIndex);
	txt = range->getRangeText();
	return txt;
}

void LVDocView::setRenderProps(int dx, int dy) {
	if (!m_doc || m_doc->getRootNode() == NULL)
		return;
	updateLayout();
	m_showCover = !getCoverPageImage().isNull();

	if (dx == 0)
		dx = m_pageRects[0].width() - m_pageMargins.left - m_pageMargins.right;
	if (dy == 0)
		dy = m_pageRects[0].height() - m_pageMargins.top - m_pageMargins.bottom
				- getPageHeaderHeight();

	lString8 fontName = lString8(DEFAULT_FONT_NAME);
	m_font = fontMan->GetFont(m_font_size, 400 + LVRendGetFontEmbolden(),
			false, DEFAULT_FONT_FAMILY, m_defaultFontFace);
	//m_font = LVCreateFontTransform( m_font, LVFONT_TRANSFORM_EMBOLDEN );
	m_infoFont = fontMan->GetFont(m_status_font_size, 400, false,
			DEFAULT_FONT_FAMILY, m_statusFontFace);
	if (!m_font || !m_infoFont)
		return;
	m_doc->setRenderProps(dx, dy, m_showCover, m_showCover ? dy
			+ m_pageMargins.bottom * 4 : 0, m_font, m_def_interline_space);
}

void LVDocView::Render(int dx, int dy, LVRendPageList * pages) {
	LVLock lock(getMutex());
	{
		if (!m_doc || m_doc->getRootNode() == NULL)
			return;

		if (dx == 0)
			dx = m_pageRects[0].width() - m_pageMargins.left
					- m_pageMargins.right;
		if (dy == 0)
			dy = m_pageRects[0].height() - m_pageMargins.top
					- m_pageMargins.bottom - getPageHeaderHeight();

		setRenderProps(dx, dy);

		if (pages == NULL)
			pages = &m_pages;

		if (!m_font || !m_infoFont)
			return;

		CRLog::debug("Render(width=%d, height=%d, fontSize=%d)", dx, dy,
				m_font_size);
		//CRLog::trace("calling render() for document %08X font=%08X", (unsigned int)m_doc, (unsigned int)m_font.get() );
		m_doc->render(pages, isDocumentOpened() ? m_callback : NULL, dx, dy,
				m_showCover, m_showCover ? dy + m_pageMargins.bottom * 4 : 0,
				m_font, m_def_interline_space);

#if 0
		FILE * f = fopen("pagelist.log", "wt");
		if (f) {
			for (int i=0; i<m_pages.length(); i++)
			{
				fprintf(f, "%4d:   %7d .. %-7d [%d]\n", i, m_pages[i].start, m_pages[i].start+m_pages[i].height, m_pages[i].height);
			}
			fclose(f);
		}
#endif
		fontMan->gc();
		m_is_rendered = true;
		//CRLog::debug("Making TOC...");
		//makeToc();
		CRLog::debug("Updating selections...");
		updateSelections();
		CRLog::debug("Render is finished");

		if (!m_swapDone) {
			int fs = m_doc_props->getIntDef(DOC_PROP_FILE_SIZE, 0);
			int mfs = m_props->getIntDef(PROP_MIN_FILE_SIZE_TO_CACHE,
					DOCUMENT_CACHING_SIZE_THRESHOLD);
			CRLog::info(
					"Check whether to swap: file size = %d, min size to cache = %d",
					fs, mfs);
			if (fs >= mfs) {
				swapToCache();
			}
		}
                m_bookmarksPercents.clear();
                if (m_highlightBookmarks) {
                    CRFileHistRecord * rec = getCurrentFileHistRecord();
                    if (rec) {
                        LVPtrVector < CRBookmark > &bookmarks = rec->getBookmarks();

                        m_bookmarksPercents.reserve(m_pages.length());
                        for (int i = 0; i < bookmarks.length(); i++) {
                            CRBookmark * bmk = bookmarks[i];
                            if (bmk->getType() != bmkt_comment && bmk->getType() != bmkt_correction)
                                continue;
                            lString16 pos = bmk->getStartPos();
                            ldomXPointer p = m_doc->createXPointer(pos);
                            if (p.isNull())
                                continue;
                            lvPoint pt = p.toPoint();
                            if (pt.y < 0)
                                continue;
                            ldomXPointer ep = m_doc->createXPointer(bmk->getEndPos());
                            if (ep.isNull())
                                continue;
                            lvPoint ept = ep.toPoint();
                            if (ept.y < 0)
                                continue;
                            insertBookmarkPercentInfo(m_pages.FindNearestPage(pt.y, 0),
                                                      ept.y, bmk->getPercent());
                        }
                    }
                }
	}
}

/// sets selection for whole element, clears previous selection
void LVDocView::selectElement(ldomNode * elem) {
	ldomXRangeList & sel = getDocument()->getSelections();
	sel.clear();
	sel.add(new ldomXRange(elem));
	updateSelections();
}

/// sets selection for list of words, clears previous selection
void LVDocView::selectWords(const LVArray<ldomWord> & words) {
	ldomXRangeList & sel = getDocument()->getSelections();
	sel.clear();
	sel.addWords(words);
	updateSelections();
}

/// sets selection for range, clears previous selection
void LVDocView::selectRange(const ldomXRange & range) {
    // LVE:DEBUG
//    ldomXRange range2(range);
//    CRLog::trace("selectRange( %s, %s )", LCSTR(range2.getStart().toString()), LCSTR(range2.getEnd().toString()) );
	ldomXRangeList & sel = getDocument()->getSelections();
	if (sel.length() == 1) {
		if (range == *sel[0])
			return; // the same range is set
	}
	sel.clear();
	sel.add(new ldomXRange(range));
	updateSelections();
}

/// clears selection
void LVDocView::clearSelection() {
	ldomXRangeList & sel = getDocument()->getSelections();
	sel.clear();
	updateSelections();
}

/// selects first link on page, if any. returns selected link range, null if no links.
ldomXRange * LVDocView::selectFirstPageLink() {
	ldomXRangeList list;
	getCurrentPageLinks(list);
	if (!list.length())
		return NULL;
	//
	selectRange(*list[0]);
	//
	ldomXRangeList & sel = getDocument()->getSelections();
	updateSelections();
	return sel[0];
}

/// selects link on page, if any (delta==0 - current, 1-next, -1-previous). returns selected link range, null if no links.
ldomXRange * LVDocView::selectPageLink(int delta, bool wrapAround) {
	ldomXRangeList & sel = getDocument()->getSelections();
	ldomXRangeList list;
	getCurrentPageLinks(list);
	if (!list.length())
		return NULL;
	int currentLinkIndex = -1;
	if (sel.length() > 0) {
		ldomNode * currSel = sel[0]->getStart().getNode();
		for (int i = 0; i < list.length(); i++) {
			if (list[i]->getStart().getNode() == currSel) {
				currentLinkIndex = i;
				break;
			}
		}
	}
	bool error = false;
	if (delta == 1) {
		// next
		currentLinkIndex++;
		if (currentLinkIndex >= list.length()) {
			if (wrapAround)
				currentLinkIndex = 0;
			else
				error = true;
		}

	} else if (delta == -1) {
		// previous
		if (currentLinkIndex == -1)
			currentLinkIndex = list.length() - 1;
		else
			currentLinkIndex--;
		if (currentLinkIndex < 0) {
			if (wrapAround)
				currentLinkIndex = list.length() - 1;
			else
				error = true;
		}
	} else {
		// current
		if (currentLinkIndex < 0 || currentLinkIndex >= list.length())
			error = true;
	}
	if (error) {
		clearSelection();
		return NULL;
	}
	//
	selectRange(*list[currentLinkIndex]);
	//
	updateSelections();
	return sel[0];
}

/// selects next link on page, if any. returns selected link range, null if no links.
ldomXRange * LVDocView::selectNextPageLink(bool wrapAround) {
	return selectPageLink(+1, wrapAround);
}

/// selects previous link on page, if any. returns selected link range, null if no links.
ldomXRange * LVDocView::selectPrevPageLink(bool wrapAround) {
	return selectPageLink(-1, wrapAround);
}

/// returns selected link on page, if any. null if no links.
ldomXRange * LVDocView::getCurrentPageSelectedLink() {
	return selectPageLink(0, false);
}

/// get document rectangle for specified cursor position, returns false if not visible
bool LVDocView::getCursorDocRect(ldomXPointer ptr, lvRect & rc) {
	rc.clear();
	if (ptr.isNull())
		return false;
	if (!ptr.getRect(rc)) {
		rc.clear();
		return false;
	}
	return true;
}

/// get screen rectangle for specified cursor position, returns false if not visible
bool LVDocView::getCursorRect(ldomXPointer ptr, lvRect & rc,
		bool scrollToCursor) {
	if (!getCursorDocRect(ptr, rc))
		return false;
	for (;;) {

		lvPoint topLeft = rc.topLeft();
		lvPoint bottomRight = rc.bottomRight();
		if (docToWindowPoint(topLeft) && docToWindowPoint(bottomRight)) {
			rc.setTopLeft(topLeft);
			rc.setBottomRight(bottomRight);
			return true;
		}
		// try to scroll and convert doc->window again
		if (!scrollToCursor)
			break;
		// scroll
		goToBookmark(ptr);
		scrollToCursor = false;
	};
	rc.clear();
	return false;
}

/// follow link, returns true if navigation was successful
bool LVDocView::goLink(lString16 link, bool savePos) {
	CRLog::debug("goLink(%s)", LCSTR(link));
	ldomNode * element = NULL;
	if (link.empty()) {
		ldomXRange * node = LVDocView::getCurrentPageSelectedLink();
		if (node) {
			link = node->getHRef();
			ldomNode * p = node->getStart().getNode();
			if (p->isText())
				p = p->getParentNode();
			element = p;
		}
		if (link.empty())
			return false;
	}
	if (link[0] != '#' || link.length() <= 1) {
		lString16 filename = link;
		lString16 id;
		int p = filename.pos(L"#");
		if (p >= 0) {
			// split filename and anchor
			// part1.html#chapter3 =>   part1.html & chapter3
			id = filename.substr(p + 1);
			filename = filename.substr(0, p);
		}
		if (filename.pos(L":") >= 0) {
			// URL with protocol like http://
			if (m_callback) {
				m_callback->OnExternalLink(link, element);
				return true;
			}
		} else {
			// otherwise assume link to another file
			CRLog::debug("Link to another file: %s   anchor=%s", UnicodeToUtf8(
					filename).c_str(), UnicodeToUtf8(id).c_str());

			lString16 baseDir = m_doc_props->getStringDef(DOC_PROP_FILE_PATH,
					".");
			LVAppendPathDelimiter(baseDir);
			lString16 fn = m_doc_props->getStringDef(DOC_PROP_FILE_NAME, "");
			CRLog::debug("Current path: %s   filename:%s", UnicodeToUtf8(
					baseDir).c_str(), UnicodeToUtf8(fn).c_str());
			baseDir = LVExtractPath(baseDir + fn);
			//lString16 newPathName = LVMakeRelativeFilename( baseDir, filename );
			lString16 newPathName = LVCombinePaths(baseDir, filename);
			lString16 dir = LVExtractPath(newPathName);
			lString16 filename = LVExtractFilename(newPathName);
			LVContainerRef container = m_container;
			lString16 arcname =
					m_doc_props->getStringDef(DOC_PROP_ARC_NAME, "");
			if (arcname.empty()) {
				container = LVOpenDirectory(dir.c_str());
				if (container.isNull())
					return false;
			} else {
				filename = newPathName;
				dir.clear();
			}
			CRLog::debug("Base dir: %s newPathName=%s",
					UnicodeToUtf8(baseDir).c_str(),
					UnicodeToUtf8(newPathName).c_str());

			LVStreamRef stream = container->OpenStream(filename.c_str(),
					LVOM_READ);
			if (stream.isNull()) {
				CRLog::error("Go to link: cannot find file %s", UnicodeToUtf8(
						filename).c_str());
				return false;
			}
			CRLog::info("Go to link: file %s is found",
					UnicodeToUtf8(filename).c_str());
			// return point
			if (savePos)
				savePosToNavigationHistory();

			// close old document
			savePosition();
			clearSelection();
			_posBookmark = ldomXPointer();
			m_is_rendered = false;
			m_swapDone = false;
			_pos = 0;
			_page = 0;
			m_section_bounds_valid = false;
			m_doc_props->setString(DOC_PROP_FILE_PATH, dir);
			m_doc_props->setString(DOC_PROP_FILE_NAME, filename);
			m_doc_props->setString(DOC_PROP_CODE_BASE, LVExtractPath(filename));
			m_doc_props->setString(DOC_PROP_FILE_SIZE, lString16::itoa(
					(int) stream->GetSize()));
			m_doc_props->setHex(DOC_PROP_FILE_CRC32, stream->crc32());
			// TODO: load document from stream properly
			if (!LoadDocument(stream)) {
				createDefaultDocument(lString16(L"Load error"), lString16(
						L"Cannot open file ") + filename);
				return false;
			}
			//m_filename = newPathName;
			m_stream = stream;
			m_container = container;

			//restorePosition();

			// TODO: setup properties
			// go to anchor
			if (!id.empty())
				goLink(lString16(L"#") + id);
			clearImageCache();
			requestRender();
			return true;
		}
		return false; // only internal links supported (started with #)
	}
	link = link.substr(1, link.length() - 1);
	lUInt16 id = m_doc->getAttrValueIndex(link.c_str());
	ldomNode * dest = m_doc->getNodeById(id);
	if (!dest)
		return false;
	savePosToNavigationHistory();
	ldomXPointer newPos(dest, 0);
	goToBookmark(newPos);
        updateBookMarksRanges();
	return true;
}

/// follow selected link, returns true if navigation was successful
bool LVDocView::goSelectedLink() {
	ldomXRange * link = getCurrentPageSelectedLink();
	if (!link)
		return false;
	lString16 href = link->getHRef();
	if (href.empty())
		return false;
	return goLink(href);
}

#define NAVIGATION_FILENAME_SEPARATOR L":"
bool splitNavigationPos(lString16 pos, lString16 & fname, lString16 & path) {
	int p = pos.pos(lString16(NAVIGATION_FILENAME_SEPARATOR));
	if (p <= 0) {
		fname = lString16();
		path = pos;
		return false;
	}
	fname = pos.substr(0, p);
	path = pos.substr(p + 1);
	return true;
}

/// packs current file path and name
lString16 LVDocView::getNavigationPath() {
	lString16 fname = m_doc_props->getStringDef(DOC_PROP_FILE_NAME, "");
	lString16 fpath = m_doc_props->getStringDef(DOC_PROP_FILE_PATH, "");
	LVAppendPathDelimiter(fpath);
	lString16 s = fpath + fname;
	if (!m_arc.isNull())
		s = lString16(L"/") + s;
	return s;
}

bool LVDocView::savePosToNavigationHistory() {
	ldomXPointer bookmark = getBookmark();
	if (!bookmark.isNull()) {
		lString16 path = bookmark.toString();
		if (!path.empty()) {
			lString16 s = getNavigationPath() + NAVIGATION_FILENAME_SEPARATOR
					+ path;
			CRLog::debug("savePosToNavigationHistory(%s)",
					UnicodeToUtf8(s).c_str());
			return _navigationHistory.save(s);
		}
	}
	return false;
}

/// navigate to history path URL
bool LVDocView::navigateTo(lString16 historyPath) {
	CRLog::debug("navigateTo(%s)", LCSTR(historyPath));
	lString16 fname, path;
	if (splitNavigationPos(historyPath, fname, path)) {
		lString16 curr_fname = getNavigationPath();
		if (curr_fname != fname) {
			CRLog::debug(
					"navigateTo() : file name doesn't match: current=%s %s, new=%s %s",
					LCSTR(curr_fname), LCSTR(fname));
			if (!goLink(fname, false))
				return false;
		}
	}
	if (path.empty())
		return false;
	ldomXPointer bookmark = m_doc->createXPointer(path);
	if (bookmark.isNull())
		return false;
	goToBookmark(bookmark);
        updateBookMarksRanges();
	return true;
}

/// go back. returns true if navigation was successful
bool LVDocView::goBack() {
	if (_navigationHistory.forwardCount() == 0 && savePosToNavigationHistory())
		_navigationHistory.back();
	lString16 s = _navigationHistory.back();
	if (s.empty())
		return false;
	return navigateTo(s);
}

/// go forward. returns true if navigation was successful
bool LVDocView::goForward() {
	lString16 s = _navigationHistory.forward();
	if (s.empty())
		return false;
	return navigateTo(s);
}

/// update selection ranges
void LVDocView::updateSelections() {
	checkRender();
	clearImageCache();
	LVLock lock(getMutex());
	ldomXRangeList ranges(m_doc->getSelections(), true);
    CRLog::trace("updateSelections() : selection count = %d", m_doc->getSelections().length());
	ranges.getRanges(m_markRanges);
	if (m_markRanges.length() > 0) {
		crtrace trace;
		trace << "LVDocView::updateSelections() - " << "selections: "
				<< m_doc->getSelections().length() << ", ranges: "
				<< ranges.length() << ", marked ranges: "
				<< m_markRanges.length() << " ";
		for (int i = 0; i < m_markRanges.length(); i++) {
			ldomMarkedRange * item = m_markRanges[i];
			trace << "(" << item->start.x << "," << item->start.y << "--"
					<< item->end.x << "," << item->end.y << " #" << item->flags
					<< ") ";
		}
	}
}

void LVDocView::updateBookMarksRanges()
{
    checkRender();
    LVLock lock(getMutex());
    clearImageCache();
    ldomXRangeList ranges;
    CRFileHistRecord * rec = m_bookmarksPercents.length() ? getCurrentFileHistRecord() : NULL;
    if (!rec) {
        m_bmkRanges.clear();
        return;
    }
    int page_index = getCurPage();
    if (page_index >= 0 && page_index < m_bookmarksPercents.length()) {
        LVPtrVector < CRBookmark > &bookmarks = rec->getBookmarks();
        LVRef < ldomXRange > page = getPageDocumentRange();
        LVBookMarkPercentInfo *bmi = m_bookmarksPercents[page_index];
        for (int i = 0; bmi != NULL && i < bmi->length(); i++) {
            for (int j = 0; j < bookmarks.length(); j++) {
                CRBookmark * bmk = bookmarks[j];
                if ((bmk->getType() != bmkt_comment && bmk->getType() != bmkt_correction) ||
                    bmk->getPercent() != bmi->get(i))
                    continue;
                lString16 epos = bmk->getEndPos();
                ldomXPointer ep = m_doc->createXPointer(epos);
                if (!ep.isNull()) {
                    lString16 spos = bmk->getStartPos();
                    ldomXPointer sp = m_doc->createXPointer(spos);
                    if (!sp.isNull()) {
                        ldomXRange bmk_range(sp, ep);

                        ldomXRange *n_range = new ldomXRange(*page, bmk_range);
                        if (!n_range->isNull())
                            ranges.add(n_range);
                        else
                            delete n_range;
                    }
                }
            }
        }
    }
    ranges.getRanges(m_bmkRanges);
}

/// set view mode (pages/scroll)
void LVDocView::setViewMode(LVDocViewMode view_mode, int visiblePageCount) {
	if (m_view_mode == view_mode && (visiblePageCount == m_pagesVisible
			|| visiblePageCount < 1))
		return;
	clearImageCache();
	LVLock lock(getMutex());
	m_view_mode = view_mode;
	m_props->setInt(PROP_PAGE_VIEW_MODE, m_view_mode == DVM_PAGES ? 1 : 0);
	if (visiblePageCount == 1 || visiblePageCount == 2)
		m_pagesVisible = visiblePageCount;
	requestRender();
	goToBookmark( _posBookmark);
        updateBookMarksRanges();
}

/// get view mode (pages/scroll)
LVDocViewMode LVDocView::getViewMode() {
	return m_view_mode;
}

/// toggle pages/scroll view mode
void LVDocView::toggleViewMode() {
	if (m_view_mode == DVM_SCROLL)
		setViewMode( DVM_PAGES);
	else
		setViewMode( DVM_SCROLL);

}

int LVDocView::getVisiblePageCount() {
	return (m_view_mode == DVM_SCROLL || m_dx < m_font_size * MIN_EM_PER_PAGE
			|| m_dx * 5 < m_dy * 6) ? 1 : m_pagesVisible;
}

/// set window visible page count (1 or 2)
void LVDocView::setVisiblePageCount(int n) {
	clearImageCache();
	LVLock lock(getMutex());
	if (n == 2)
		m_pagesVisible = 2;
	else
		m_pagesVisible = 1;
	updateLayout();
	requestRender();
}

static int findBestFit(LVArray<int> & v, int n, bool rollCyclic = false) {
	int bestsz = -1;
	int bestfit = -1;
	if (rollCyclic) {
		if (n < v[0])
			return v[v.length() - 1];
		if (n > v[v.length() - 1])
			return v[0];
	}
	for (int i = 0; i < v.length(); i++) {
		int delta = v[i] - n;
		if (delta < 0)
			delta = -delta;
		if (bestfit == -1 || bestfit > delta) {
			bestfit = delta;
			bestsz = v[i];
		}
	}
	if (bestsz < 0)
		bestsz = n;
	return bestsz;
}

void LVDocView::setDefaultInterlineSpace(int percent) {
	LVLock lock(getMutex());
	requestRender();
	m_def_interline_space = percent;
	goToBookmark( _posBookmark);
        updateBookMarksRanges();
}

/// sets new status bar font size
void LVDocView::setStatusFontSize(int newSize) {
	LVLock lock(getMutex());
	int oldSize = m_status_font_size;
	m_status_font_size = newSize;
	if (oldSize != newSize) {
		propsGetCurrent()->setInt(PROP_STATUS_FONT_SIZE, m_status_font_size);
		requestRender();
	}
	//goToBookmark(_posBookmark);
}

void LVDocView::setFontSize(int newSize) {
	LVLock lock(getMutex());
	int oldSize = m_font_size;
	m_font_size = findBestFit(m_font_sizes, newSize);
	if (oldSize != newSize) {
		propsGetCurrent()->setInt(PROP_FONT_SIZE, m_font_size);
		requestRender();
	}
	//goToBookmark(_posBookmark);
}

void LVDocView::setDefaultFontFace(const lString8 & newFace) {
	m_defaultFontFace = newFace;
	requestRender();
}

void LVDocView::setStatusFontFace(const lString8 & newFace) {
	m_statusFontFace = newFace;
	requestRender();
}

/// sets posible base font sizes (for ZoomFont feature)
void LVDocView::setFontSizes(LVArray<int> & sizes, bool cyclic) {
	m_font_sizes = sizes;
	m_font_sizes_cyclic = cyclic;
}

void LVDocView::ZoomFont(int delta) {
	if (m_font.isNull())
		return;
#if 1
	int sz = m_font_size;
	for (int i = 0; i < 15; i++) {
		sz += delta;
		int nsz = findBestFit(m_font_sizes, sz, m_font_sizes_cyclic);
		if (nsz != m_font_size) {
			setFontSize(nsz);
			return;
		}
		if (sz < 12)
			break;
	}
#else
	LVFontRef nfnt;
	int sz = m_font->getHeight();
	for (int i=0; i<15; i++)
	{
		sz += delta;
		nfnt = fontMan->GetFont( sz, 400, false, DEFAULT_FONT_FAMILY, lString8(DEFAULT_FONT_NAME) );
		if ( !nfnt.isNull() && nfnt->getHeight() != m_font->getHeight() )
		{
			// found!
			//ldomXPointer bm = getBookmark();
			m_font_size = nfnt->getHeight();
			Render();
			goToBookmark(_posBookmark);
			return;
		}
		if (sz<12)
		break;
	}
#endif
}

/// sets current bookmark
void LVDocView::setBookmark(ldomXPointer bm) {
	_posBookmark = bm;
}

/// get view height
int LVDocView::GetHeight() {
#if CR_INTERNAL_PAGE_ORIENTATION==1
	return (m_rotateAngle & 1) ? m_dx : m_dy;
#else
	return m_dy;
#endif
}

/// get view width
int LVDocView::GetWidth() {
#if CR_INTERNAL_PAGE_ORIENTATION==1
	return (m_rotateAngle & 1) ? m_dy : m_dx;
#else
	return m_dx;
#endif
}

#if CR_INTERNAL_PAGE_ORIENTATION==1
/// sets rotate angle
void LVDocView::SetRotateAngle( cr_rotate_angle_t angle )
{
	if ( m_rotateAngle==angle )
	return;
	m_props->setInt( PROP_ROTATE_ANGLE, ((int)angle) & 3 );
	clearImageCache();
	LVLock lock(getMutex());
	if ( (m_rotateAngle & 1) == (angle & 1) ) {
		m_rotateAngle = angle;
		return;
	}
	m_rotateAngle = angle;
	int ndx = (angle&1) ? m_dx : m_dy;
	int ndy = (angle&1) ? m_dy : m_dx;
	Resize( ndx, ndy );
}
#endif

void LVDocView::Resize(int dx, int dy) {
	//LVCHECKPOINT("Resize");
	CRLog::trace("LVDocView:Resize(%dx%d)", dx, dy);
	if (dx < 80 || dx > 3000)
		dx = 80;
	if (dy < 80 || dy > 3000)
		dy = 80;
#if CR_INTERNAL_PAGE_ORIENTATION==1
	if ( m_rotateAngle==CR_ROTATE_ANGLE_90 || m_rotateAngle==CR_ROTATE_ANGLE_270 ) {
		CRLog::trace("Screen is rotated, swapping dimensions");
		int tmp = dx;
		dx = dy;
		dy = tmp;
	}
#endif

	if (dx == m_dx && dy == m_dy) {
		CRLog::trace("Size is not changed: %dx%d", dx, dy);
		return;
	}

	clearImageCache();
	//m_drawbuf.Resize(dx, dy);
	if (m_doc) {
		//ldomXPointer bm = getBookmark();
		if (dx != m_dx || dy != m_dy || m_view_mode != DVM_SCROLL
				|| !m_is_rendered) {
			m_dx = dx;
			m_dy = dy;
			CRLog::trace("LVDocView:Resize() :  new size: %dx%d", dx, dy);
			updateLayout();
			requestRender();
		}
		goToBookmark( _posBookmark);
                updateBookMarksRanges();
	}
	m_dx = dx;
	m_dy = dy;
}

#define XS_IMPLEMENT_SCHEME 1
#include "../include/fb2def.h"

#if 0
void SaveBase64Objects( ldomNode * node )
{
	if ( !node->isElement() || node->getNodeId()!=el_binary )
	return;
	lString16 name = node->getAttributeValue(attr_id);
	if ( name.empty() )
	return;
	fprintf( stderr, "opening base64 stream...\n" );
	LVStreamRef in = node->createBase64Stream();
	if ( in.isNull() )
	return;
	fprintf( stderr, "base64 stream opened: %d bytes\n", (int)in->GetSize() );
	fprintf( stderr, "opening out stream...\n" );
	LVStreamRef outstream = LVOpenFileStream( name.c_str(), LVOM_WRITE );
	if (outstream.isNull())
	return;
	//outstream->Write( "test", 4, NULL );
	fprintf( stderr, "streams opened, copying...\n" );
	/*
	 lUInt8 dbuf[128000];
	 lvsize_t bytesRead = 0;
	 if ( in->Read( dbuf, 128000, &bytesRead )==LVERR_OK )
	 {
	 fprintf(stderr, "Read %d bytes, writing...\n", (int) bytesRead );
	 //outstream->Write( "test2", 5, NULL );
	 //outstream->Write( "test3", 5, NULL );
	 outstream->Write( dbuf, 100, NULL );
	 outstream->Write( dbuf, bytesRead, NULL );
	 //outstream->Write( "test4", 5, NULL );
	 }
	 */
	LVPumpStream( outstream, in );
	fprintf(stderr, "...\n");
}
#endif

/// returns pointer to bookmark/last position containter of currently opened file
CRFileHistRecord * LVDocView::getCurrentFileHistRecord() {
	if (m_filename.empty())
		return NULL;
	CRLog::trace("LVDocView::getCurrentFileHistRecord()");
	CRLog::trace("get title, authors, series");
	lString16 title = getTitle();
	lString16 authors = getAuthors();
	lString16 series = getSeries();
	CRLog::trace("get bookmark");
	ldomXPointer bmk = getBookmark();
    lString16 fn = m_filename;
#ifdef ORIGINAL_FILENAME_PATCH
    if ( !m_originalFilename.empty() )
        fn = m_originalFilename;
#endif
    CRLog::debug("m_hist.savePosition(%s, %d)", LCSTR(fn), m_filesize);
    CRFileHistRecord * res = m_hist.savePosition(fn, m_filesize, title,
			authors, series, bmk);
	CRLog::trace("savePosition() returned");
	return res;
}

/// save last file position
void LVDocView::savePosition() {
	getCurrentFileHistRecord();
}

/// restore last file position
void LVDocView::restorePosition() {
	CRLog::trace("LVDocView::restorePosition()");
	if (m_filename.empty())
		return;
	LVLock lock(getMutex());
	//checkRender();
    lString16 fn = m_filename;
#ifdef ORIGINAL_FILENAME_PATCH
    if ( !m_originalFilename.empty() )
        fn = m_originalFilename;
#endif
    CRLog::debug("m_hist.restorePosition(%s, %d)", LCSTR(fn),
			m_filesize);
    ldomXPointer pos = m_hist.restorePosition(m_doc, fn, m_filesize);
	if (!pos.isNull()) {
		//goToBookmark( pos );
		CRLog::info("LVDocView::restorePosition() - last position is found");
		_posBookmark = pos; //getBookmark();
                updateBookMarksRanges();
		_posIsSet = false;
	} else {
		CRLog::info(
				"LVDocView::restorePosition() - last position not found for file %s, size %d",
				UnicodeToUtf8(m_filename).c_str(), (int) m_filesize);
	}
}

static void FileToArcProps(CRPropRef props) {
	lString16 s = props->getStringDef(DOC_PROP_FILE_NAME);
	if (!s.empty())
		props->setString(DOC_PROP_ARC_NAME, s);
	s = props->getStringDef(DOC_PROP_FILE_PATH);
	if (!s.empty())
		props->setString(DOC_PROP_ARC_PATH, s);
	s = props->getStringDef(DOC_PROP_FILE_SIZE);
	if (!s.empty())
		props->setString(DOC_PROP_ARC_SIZE, s);
	props->setString(DOC_PROP_FILE_NAME, lString16());
	props->setString(DOC_PROP_FILE_PATH, lString16());
	props->setString(DOC_PROP_FILE_SIZE, lString16());
	props->setHex(DOC_PROP_FILE_CRC32, 0);
}

/// load document from file
bool LVDocView::LoadDocument(const lChar16 * fname) {
	if (!fname || !fname[0])
		return false;

	Clear();

	// split file path and name
	lString16 filename16(fname);

	lString16 arcPathName;
	lString16 arcItemPathName;
	bool isArchiveFile = LVSplitArcName(filename16, arcPathName,
			arcItemPathName);
	if (isArchiveFile) {
		// load from archive, using @/ separated arhive/file pathname
		CRLog::info("Loading document %s from archive %s", LCSTR(
				arcItemPathName), LCSTR(arcPathName));
		LVStreamRef stream = LVOpenFileStream(arcPathName.c_str(), LVOM_READ);
		int arcsize = 0;
		if (stream.isNull()) {
			CRLog::error("Cannot open archive file %s", LCSTR(arcPathName));
			return false;
		}
		arcsize = (int) stream->GetSize();
		m_container = LVOpenArchieve(stream);
		if (m_container.isNull()) {
			CRLog::error("Cannot read archive contents from %s", LCSTR(
					arcPathName));
			return false;
		}
		stream = m_container->OpenStream(arcItemPathName.c_str(), LVOM_READ);
		if (stream.isNull()) {
			CRLog::error("Cannot open archive file item stream %s", LCSTR(
					filename16));
			return false;
		}

		lString16 fn = LVExtractFilename(arcPathName);
		lString16 dir = LVExtractPath(arcPathName);

		m_doc_props->setString(DOC_PROP_ARC_NAME, fn);
		m_doc_props->setString(DOC_PROP_ARC_PATH, dir);
		m_doc_props->setString(DOC_PROP_ARC_SIZE, lString16::itoa(arcsize));
		m_doc_props->setString(DOC_PROP_FILE_SIZE, lString16::itoa(
				(int) stream->GetSize()));
		m_doc_props->setString(DOC_PROP_FILE_NAME, arcItemPathName);
		m_doc_props->setHex(DOC_PROP_FILE_CRC32, stream->crc32());
		// loading document
		if (LoadDocument(stream)) {
			m_filename = lString16(fname);
			m_stream.Clear();
			return true;
		}
		m_stream.Clear();
		return false;
	}

	lString16 fn = LVExtractFilename(filename16);
	lString16 dir = LVExtractPath(filename16);

	CRLog::info("Loading document %s : fn=%s, dir=%s", LCSTR(filename16),
			LCSTR(fn), LCSTR(dir));
#if 0
	int i;
	int last_slash = -1;
	lChar16 slash_char = 0;
	for ( i=0; fname[i]; i++ ) {
		if ( fname[i]=='\\' || fname[i]=='/' ) {
			last_slash = i;
			slash_char = fname[i];
		}
	}
	lString16 dir;
	if ( last_slash==-1 )
	dir = L".";
	else if ( last_slash == 0 )
	dir << slash_char;
	else
	dir = lString16( fname, last_slash );
	lString16 fn( fname + last_slash + 1 );
#endif

	m_doc_props->setString(DOC_PROP_FILE_PATH, dir);
	m_container = LVOpenDirectory(dir.c_str());
	if (m_container.isNull())
		return false;
	LVStreamRef stream = m_container->OpenStream(fn.c_str(), LVOM_READ);
	if (!stream)
		return false;
	m_doc_props->setString(DOC_PROP_FILE_NAME, fn);
	m_doc_props->setString(DOC_PROP_FILE_SIZE, lString16::itoa(
			(int) stream->GetSize()));
	m_doc_props->setHex(DOC_PROP_FILE_CRC32, stream->crc32());

	if (LoadDocument(stream)) {
		m_filename = lString16(fname);
		m_stream.Clear();
		return true;
	}
	m_stream.Clear();
	return false;
}

void LVDocView::close() {
	createDefaultDocument(lString16(L""), lString16(L""));
}

void LVDocView::createDefaultDocument(lString16 title, lString16 message) {
	Clear();
	m_showCover = false;
	createEmptyDocument();

	ldomDocumentWriter writer(m_doc);

	_pos = 0;
	_page = 0;

	// make fb2 document structure
	writer.OnTagOpen(NULL, L"?xml");
	writer.OnAttribute(NULL, L"version", L"1.0");
	writer.OnAttribute(NULL, L"encoding", L"utf-8");
	writer.OnEncoding(L"utf-8", NULL);
	writer.OnTagBody();
	writer.OnTagClose(NULL, L"?xml");
	writer.OnTagOpenNoAttr(NULL, L"FictionBook");
	// DESCRIPTION
	writer.OnTagOpenNoAttr(NULL, L"description");
	writer.OnTagOpenNoAttr(NULL, L"title-info");
	writer.OnTagOpenNoAttr(NULL, L"book-title");
	writer.OnText(title.c_str(), title.length(), 0);
	writer.OnTagClose(NULL, L"book-title");
	writer.OnTagOpenNoAttr(NULL, L"title-info");
	writer.OnTagClose(NULL, L"description");
	// BODY
	writer.OnTagOpenNoAttr(NULL, L"body");
	//m_callback->OnTagOpen( NULL, L"section" );
	// process text
	if (title.length()) {
		writer.OnTagOpenNoAttr(NULL, L"title");
		writer.OnTagOpenNoAttr(NULL, L"p");
		writer.OnText(title.c_str(), title.length(), 0);
		writer.OnTagClose(NULL, L"p");
		writer.OnTagClose(NULL, L"title");
	}
	writer.OnTagOpenNoAttr(NULL, L"p");
	writer.OnText(message.c_str(), message.length(), 0);
	writer.OnTagClose(NULL, L"p");
	//m_callback->OnTagClose( NULL, L"section" );
	writer.OnTagClose(NULL, L"body");
	writer.OnTagClose(NULL, L"FictionBook");

	// set stylesheet
	m_doc->setStyleSheet(m_stylesheet.c_str(), true);
	//m_doc->getStyleSheet()->clear();
	//m_doc->getStyleSheet()->parse(m_stylesheet.c_str());

	m_doc_props->clear();
	m_doc->setProps(m_doc_props);

	m_doc_props->setString(DOC_PROP_TITLE, title);

	requestRender();
}

/// load document from stream
bool LVDocView::LoadDocument(LVStreamRef stream) {
	m_swapDone = false;

	setRenderProps(0, 0); // to allow apply styles and rend method while loading

	if (m_callback) {
		m_callback->OnLoadFileStart(m_doc_props->getStringDef(
				DOC_PROP_FILE_NAME, ""));
	}
	LVLock lock(getMutex());

//    int pdbFormat = 0;
//    LVStreamRef pdbStream = LVOpenPDBStream( stream, pdbFormat );
//    if ( !pdbStream.isNull() ) {
//        CRLog::info("PDB format detected, stream size=%d", (int)pdbStream->GetSize() );
//        LVStreamRef out = LVOpenFileStream("/tmp/pdb.txt", LVOM_WRITE);
//        if ( !out.isNull() )
//            LVPumpStream(out.get(), pdbStream.get()); // DEBUG
//        stream = pdbStream;
//        //return false;
//    }

	{
		clearImageCache();
		m_filesize = stream->GetSize();
		m_stream = stream;

#if (USE_ZLIB==1)

        doc_format_t pdbFormat = doc_format_none;
        if ( DetectPDBFormat(m_stream, pdbFormat) ) {
            // PDB
            CRLog::info("PDB format detected");
            createEmptyDocument();
            m_doc->setProps( m_doc_props );
            setRenderProps( 0, 0 ); // to allow apply styles and rend method while loading
            setDocFormat( pdbFormat );
            if ( m_callback )
                m_callback->OnLoadFileFormatDetected(pdbFormat);
            m_doc->setStyleSheet(m_stylesheet.c_str(), true);
            doc_format_t contentFormat = doc_format_none;
            bool res = ImportPDBDocument( m_stream, m_doc, m_callback, this, contentFormat );
            if ( !res ) {
                setDocFormat( doc_format_none );
                createDefaultDocument( lString16(L"ERROR: Error reading PDB format"), lString16(L"Cannot open document") );
                if ( m_callback ) {
                    m_callback->OnLoadFileError( lString16("Error reading PDB document") );
                }
                return false;
            } else {
                setRenderProps( 0, 0 );
                requestRender();
                if ( m_callback ) {
                    m_callback->OnLoadFileEnd( );
                    //m_doc->compact();
                    m_doc->dumpStatistics();
                }
                return true;
            }
        }


		if ( DetectEpubFormat( m_stream ) ) {
			// EPUB
			CRLog::info("EPUB format detected");
			createEmptyDocument();
			m_doc->setProps( m_doc_props );
			setRenderProps( 0, 0 ); // to allow apply styles and rend method while loading
			setDocFormat( doc_format_epub );
			if ( m_callback )
                m_callback->OnLoadFileFormatDetected(doc_format_epub);
            m_doc->setStyleSheet(m_stylesheet.c_str(), true);
            bool res = ImportEpubDocument( m_stream, m_doc, m_callback, this );
			if ( !res ) {
				setDocFormat( doc_format_none );
				createDefaultDocument( lString16(L"ERROR: Error reading EPUB format"), lString16(L"Cannot open document") );
				if ( m_callback ) {
					m_callback->OnLoadFileError( lString16("Error reading EPUB document") );
				}
				return false;
			} else {
				m_container = m_doc->getContainer();
				m_doc_props = m_doc->getProps();
				setRenderProps( 0, 0 );
				requestRender();
				if ( m_callback ) {
					m_callback->OnLoadFileEnd( );
					//m_doc->compact();
					m_doc->dumpStatistics();
				}
				m_arc = m_doc->getContainer();

#ifdef SAVE_COPY_OF_LOADED_DOCUMENT //def _DEBUG
        LVStreamRef ostream = LVOpenFileStream( "test_save_source.xml", LVOM_WRITE );
        m_doc->saveToStream( ostream, "utf-16" );
#endif

				return true;
			}
		}
<<<<<<< HEAD
#if CHM_SUPPORT_ENABLED == 1
		if ( DetectCHMFormat( m_stream ) ) {
=======

#if CHM_SUPPORT_ENABLED==1
        if ( DetectCHMFormat( m_stream ) ) {
>>>>>>> 16bd3c81
			// CHM
			CRLog::info("CHM format detected");
			createEmptyDocument();
			m_doc->setProps( m_doc_props );
			setRenderProps( 0, 0 ); // to allow apply styles and rend method while loading
			setDocFormat( doc_format_chm );
			if ( m_callback )
			m_callback->OnLoadFileFormatDetected(doc_format_chm);
			m_doc->setStyleSheet(m_stylesheet.c_str(), true);
            bool res = ImportCHMDocument( m_stream, m_doc, m_callback, this );
			if ( !res ) {
				setDocFormat( doc_format_none );
				createDefaultDocument( lString16(L"ERROR: Error reading CHM format"), lString16(L"Cannot open document") );
				if ( m_callback ) {
					m_callback->OnLoadFileError( lString16("Error reading CHM document") );
				}
				return false;
			} else {
				setRenderProps( 0, 0 );
				requestRender();
				if ( m_callback ) {
					m_callback->OnLoadFileEnd( );
					//m_doc->compact();
					m_doc->dumpStatistics();
				}
				m_arc = m_doc->getContainer();
				return true;
			}
		}
#endif

#if ENABLE_ANTIWORD==1
        if ( DetectWordFormat( m_stream ) ) {
            // DOC
            CRLog::info("Word format detected");
            createEmptyDocument();
            m_doc->setProps( m_doc_props );
            setRenderProps( 0, 0 ); // to allow apply styles and rend method while loading
            setDocFormat( doc_format_doc );
            if ( m_callback )
                m_callback->OnLoadFileFormatDetected(doc_format_doc);
            m_doc->setStyleSheet(m_stylesheet.c_str(), true);
            bool res = ImportWordDocument( m_stream, m_doc, m_callback, this );
            if ( !res ) {
                setDocFormat( doc_format_none );
                createDefaultDocument( lString16(L"ERROR: Error reading DOC format"), lString16(L"Cannot open document") );
                if ( m_callback ) {
                    m_callback->OnLoadFileError( lString16("Error reading DOC document") );
                }
                return false;
            } else {
                setRenderProps( 0, 0 );
                requestRender();
                if ( m_callback ) {
                    m_callback->OnLoadFileEnd( );
                    //m_doc->compact();
                    m_doc->dumpStatistics();
                }
                m_arc = m_doc->getContainer();
                return true;
            }
        }
#endif

        m_arc = LVOpenArchieve( m_stream );
		if (!m_arc.isNull())
		{
			m_container = m_arc;
			// archieve
			FileToArcProps( m_doc_props );
			m_container = m_arc;
			m_doc_props->setInt( DOC_PROP_ARC_FILE_COUNT, m_arc->GetObjectCount() );
			bool found = false;
			lString16 htmlExt(L".html");
			lString16 htmExt(L".htm");
			lString16 fb2Ext(L".fb2");
			lString16 rtfExt(L".rtf");
			lString16 txtExt(L".txt");
            lString16 pmlExt(L".pml");
            lString16 fbdExt(L".fbd");
			int htmCount = 0;
			int fb2Count = 0;
			int rtfCount = 0;
			int txtCount = 0;
			int fbdCount = 0;
            int pmlCount = 0;
			lString16 defHtml;
			lString16 firstGood;
			for (int i=0; i<m_arc->GetObjectCount(); i++)
			{
				const LVContainerItemInfo * item = m_arc->GetObjectInfo(i);
				if (item)
				{
					if ( !item->IsContainer() )
					{
						lString16 name( item->GetName() );
						CRLog::debug("arc item[%d] : %s", i, LCSTR(name) );
						lString16 s = name;
						s.lowercase();
						bool nameIsOk = true;
						if ( s.endsWith(htmExt) || s.endsWith(htmlExt) ) {
							lString16 nm = LVExtractFilenameWithoutExtension( s );
							if ( nm==L"index" || nm==L"default" )
							defHtml = name;
							htmCount++;
						} else if ( s.endsWith(fb2Ext) ) {
							fb2Count++;
						} else if ( s.endsWith(rtfExt) ) {
							rtfCount++;
						} else if ( s.endsWith(txtExt) ) {
							txtCount++;
                        } else if ( s.endsWith(pmlExt) ) {
                            pmlCount++;
                        } else if ( s.endsWith(fbdExt) ) {
							fbdCount++;
						} else {
							nameIsOk = false;
						}
						if ( nameIsOk ) {
							if ( firstGood.empty() )
							firstGood = name;
						}
						if ( name.length() >= 5 )
						{
							name.lowercase();
							const lChar16 * pext = name.c_str() + name.length() - 4;
							if ( pext[0]=='.' && pext[1]=='f' && pext[2]=='b' && pext[3]=='2')
							nameIsOk = true;
							else if ( pext[0]=='.' && pext[1]=='t' && pext[2]=='x' && pext[3]=='t')
							nameIsOk = true;
							else if ( pext[0]=='.' && pext[1]=='r' && pext[2]=='t' && pext[3]=='f')
							nameIsOk = true;
						}
						if ( !nameIsOk )
						continue;
					}
				}
			}
			lString16 fn = !defHtml.empty() ? defHtml : firstGood;
			if ( !fn.empty() ) {
				m_stream = m_arc->OpenStream( fn.c_str(), LVOM_READ );
				if ( !m_stream.isNull() ) {
					CRLog::debug("Opened archive stream %s", LCSTR(fn) );
					m_doc_props->setString(DOC_PROP_FILE_NAME, fn);
					m_doc_props->setString(DOC_PROP_CODE_BASE, LVExtractPath(fn) );
					m_doc_props->setString(DOC_PROP_FILE_SIZE, lString16::itoa((int)m_stream->GetSize()));
					m_doc_props->setHex(DOC_PROP_FILE_CRC32, m_stream->crc32());
					found = true;
				}
			}
			// opened archieve stream
			if ( !found )
			{
				Clear();
				if ( m_callback ) {
					m_callback->OnLoadFileError( lString16("File with supported extension not fouind in archive.") );
				}
				return false;
			}

		}
		else

#endif //USE_ZLIB
		{
#if 1
			//m_stream = LVCreateBufferedStream( m_stream, FILE_STREAM_BUFFER_SIZE );
#else
			LVStreamRef stream = LVCreateBufferedStream( m_stream, FILE_STREAM_BUFFER_SIZE );
			lvsize_t sz = stream->GetSize();
			const lvsize_t bufsz = 0x1000;
			lUInt8 buf[bufsz];
			lUInt8 * fullbuf = new lUInt8 [sz];
			stream->SetPos(0);
			stream->Read(fullbuf, sz, NULL);
			lvpos_t maxpos = sz - bufsz;
			for (int i=0; i<1000; i++)
			{
				lvpos_t pos = (lvpos_t)((((lUInt64)i) * 1873456178) % maxpos);
				stream->SetPos( pos );
				lvsize_t readsz = 0;
				stream->Read( buf, bufsz, &readsz );
				if (readsz != bufsz)
				{
					//
					fprintf(stderr, "data read error!\n");
				}
				for (int j=0; j<bufsz; j++)
				{
					if (fullbuf[pos+j] != buf[j])
					{
						fprintf(stderr, "invalid data!\n");
					}
				}
			}
			delete[] fullbuf;
#endif
			LVStreamRef tcrDecoder = LVCreateTCRDecoderStream(m_stream);
			if (!tcrDecoder.isNull())
				m_stream = tcrDecoder;
		}

		return ParseDocument();

	}
}

const lChar16 * getDocFormatName(doc_format_t fmt) {
	switch (fmt) {
	case doc_format_fb2:
		return L"FictionBook (FB2)";
	case doc_format_txt:
		return L"Plain text (TXT)";
	case doc_format_rtf:
		return L"Rich text (RTF)";
	case doc_format_epub:
		return L"EPUB";
	case doc_format_chm:
		return L"CHM";
	case doc_format_html:
		return L"HTML";
	case doc_format_txt_bookmark:
		return L"CR3 TXT Bookmark";
    case doc_format_doc:
        return L"DOC";
    default:
		return L"Unknown format";
	}
}

/// sets current document format
void LVDocView::setDocFormat(doc_format_t fmt) {
	m_doc_format = fmt;
	lString16 desc(getDocFormatName(fmt));
	m_doc_props->setString(DOC_PROP_FILE_FORMAT, desc);
	m_doc_props->setInt(DOC_PROP_FILE_FORMAT_ID, (int) fmt);
}

/// create document and set flags
void LVDocView::createEmptyDocument() {
	_posIsSet = false;
	m_swapDone = false;
	_posBookmark = ldomXPointer();
	//lUInt32 saveFlags = 0;

	//m_doc ? m_doc->getDocFlags() : DOC_FLAG_DEFAULTS;
	m_is_rendered = false;
	if (m_doc)
		delete m_doc;
	m_doc = new ldomDocument();
	m_cursorPos.clear();
	m_markRanges.clear();
        m_bmkRanges.clear();
	_posBookmark.clear();
	m_section_bounds.clear();
	m_section_bounds_valid = false;
	_posIsSet = false;
	m_swapDone = false;

	m_doc->setProps(m_doc_props);
	m_doc->setDocFlags(0);
	m_doc->setDocFlag(DOC_FLAG_PREFORMATTED_TEXT, m_props->getBoolDef(
			PROP_TXT_OPTION_PREFORMATTED, false));
	m_doc->setDocFlag(DOC_FLAG_ENABLE_FOOTNOTES, m_props->getBoolDef(
			PROP_FOOTNOTES, true));
	m_doc->setDocFlag(DOC_FLAG_ENABLE_INTERNAL_STYLES, m_props->getBoolDef(
			PROP_EMBEDDED_STYLES, true));

	m_doc->setContainer(m_container);
	m_doc->setNodeTypes(fb2_elem_table);
	m_doc->setAttributeTypes(fb2_attr_table);
	m_doc->setNameSpaceTypes(fb2_ns_table);
}

/// format of document from cache is known
void LVDocView::OnCacheFileFormatDetected( doc_format_t fmt )
{
    // update document format id
    m_doc_format = fmt;
    // notify about format detection, to allow setting format-specific CSS
    if (m_callback) {
        m_callback->OnLoadFileFormatDetected(getDocFormat());
    }
    // set stylesheet
    m_doc->setStyleSheet(m_stylesheet.c_str(), true);
}

void LVDocView::insertBookmarkPercentInfo(int start_page, int end_y, int percent)
{
    for (int j = start_page; j < m_pages.length(); j++) {
        if (m_pages[j]->start > end_y)
            break;
        LVBookMarkPercentInfo *bmi = m_bookmarksPercents[j];
        if (bmi == NULL) {
            bmi = new LVBookMarkPercentInfo(1, percent);
            m_bookmarksPercents.set(j, bmi);
        } else
            bmi->add(percent);
    }
}

bool LVDocView::ParseDocument() {

	createEmptyDocument();

	if (m_stream->GetSize() > DOCUMENT_CACHING_MIN_SIZE) {
		// try loading from cache

		//lString16 fn( m_stream->GetName() );
		lString16 fn =
				m_doc_props->getStringDef(DOC_PROP_FILE_NAME, "untitled");
		fn = LVExtractFilename(fn);
		lUInt32 crc = 0;
		m_stream->crc32(crc);
		CRLog::debug("Check whether document %s crc %08x exists in cache",
				UnicodeToUtf8(fn).c_str(), crc);

		// set stylesheet
		m_doc->setStyleSheet(m_stylesheet.c_str(), true);
		//m_doc->getStyleSheet()->clear();
		//m_doc->getStyleSheet()->parse(m_stylesheet.c_str());

		setRenderProps(0, 0); // to allow apply styles and rend method while loading
        if (m_doc->openFromCache(this)) {
			CRLog::info("Document is found in cache, will reuse");


			//            lString16 docstyle = m_doc->createXPointer(L"/FictionBook/stylesheet").getText();
			//            if ( !docstyle.empty() && m_doc->getDocFlag(DOC_FLAG_ENABLE_INTERNAL_STYLES) ) {
			//                //m_doc->getStyleSheet()->parse(UnicodeToUtf8(docstyle).c_str());
			//                m_doc->setStyleSheet( UnicodeToUtf8(docstyle).c_str(), false );
			//            }

			m_showCover = !getCoverPageImage().isNull();

            if ( m_callback )
                m_callback->OnLoadFileEnd( );

			return true;
		}
		CRLog::info("Cannot get document from cache, parsing...");
	}

	{
		ldomDocumentWriter writer(m_doc);
		ldomDocumentWriterFilter writerFilter(m_doc, false,
				HTML_AUTOCLOSE_TABLE);

		if (m_stream->GetSize() < 5) {
			createDefaultDocument(lString16(L"ERROR: Wrong document size"),
					lString16(L"Cannot open document"));
			return false;
		}

		/// FB2 format
		setDocFormat( doc_format_fb2);
        LVFileFormatParser * parser = new LVXMLParser(m_stream, &writer, false, true);
		if (!parser->CheckFormat()) {
			delete parser;
			parser = NULL;
		} else {
		}

		/// RTF format
		if (parser == NULL) {
			setDocFormat( doc_format_rtf);
			parser = new LVRtfParser(m_stream, &writer);
			if (!parser->CheckFormat()) {
				delete parser;
				parser = NULL;
			}
		}

		/// HTML format
		if (parser == NULL) {
			setDocFormat( doc_format_html);
			parser = new LVHTMLParser(m_stream, &writerFilter);
			if (!parser->CheckFormat()) {
				delete parser;
				parser = NULL;
			} else {
			}
		}
		///cool reader bookmark in txt format
		if (parser == NULL) {

			//m_text_format = txt_format_pre; // DEBUG!!!
			setDocFormat( doc_format_txt_bookmark);
			parser = new LVTextBookmarkParser(m_stream, &writer);
			if (!parser->CheckFormat()) {
				delete parser;
				parser = NULL;
			}
		} else {
		}

		/// plain text format
		if (parser == NULL) {

			//m_text_format = txt_format_pre; // DEBUG!!!
			setDocFormat( doc_format_txt);
			parser = new LVTextParser(m_stream, &writer, getTextFormatOptions()
					== txt_format_pre);
			if (!parser->CheckFormat()) {
				delete parser;
				parser = NULL;
			}
		} else {
		}

		// unknown format
		if (!parser) {
			setDocFormat( doc_format_none);
			createDefaultDocument(lString16(L"ERROR: Unknown document format"),
					lString16(L"Cannot open document"));
			if (m_callback) {
				m_callback->OnLoadFileError(
						lString16("Unknown document format"));
			}
			return false;
		}

		if (m_callback) {
			m_callback->OnLoadFileFormatDetected(getDocFormat());
		}
		m_doc->setStyleSheet(m_stylesheet.c_str(), true);
		setRenderProps(0, 0);

		// set stylesheet
		//m_doc->getStyleSheet()->clear();
		//m_doc->getStyleSheet()->parse(m_stylesheet.c_str());
		//m_doc->setStyleSheet( m_stylesheet.c_str(), true );

		// parse
		parser->setProgressCallback(m_callback);
		if (!parser->Parse()) {
			delete parser;
			if (m_callback) {
				m_callback->OnLoadFileError(lString16("Bad document format"));
			}
			createDefaultDocument(lString16(L"ERROR: Bad document format"),
					lString16(L"Cannot open document"));
			return false;
		}
		delete parser;
		_pos = 0;
		_page = 0;

		//m_doc->compact();
		m_doc->dumpStatistics();

		if (m_doc_format == doc_format_html) {
			static lUInt16 path[] = { el_html, el_head, el_title, 0 };
			ldomNode * el = m_doc->getRootNode()->findChildElement(path);
			if (el != NULL) {
                lString16 s = el->getText(L' ', 1024);
				if (!s.empty()) {
					m_doc_props->setString(DOC_PROP_TITLE, s);
				}
			}
		}

		//        lString16 docstyle = m_doc->createXPointer(L"/FictionBook/stylesheet").getText();
		//        if ( !docstyle.empty() && m_doc->getDocFlag(DOC_FLAG_ENABLE_INTERNAL_STYLES) ) {
		//            //m_doc->getStyleSheet()->parse(UnicodeToUtf8(docstyle).c_str());
		//            m_doc->setStyleSheet( UnicodeToUtf8(docstyle).c_str(), false );
		//        }

#ifdef SAVE_COPY_OF_LOADED_DOCUMENT //def _DEBUG
		LVStreamRef ostream = LVOpenFileStream( "test_save_source.xml", LVOM_WRITE );
		m_doc->saveToStream( ostream, "utf-16" );
#endif
#if 0
		{
			LVStreamRef ostream = LVOpenFileStream( "test_save.fb2", LVOM_WRITE );
			m_doc->saveToStream( ostream, "utf-16" );
			m_doc->getRootNode()->recurseElements( SaveBase64Objects );
		}
#endif

		//m_doc->getProps()->clear();
		if (m_doc_props->getStringDef(DOC_PROP_TITLE, "").empty()) {
			m_doc_props->setString(DOC_PROP_AUTHORS, extractDocAuthors(m_doc));
			m_doc_props->setString(DOC_PROP_TITLE, extractDocTitle(m_doc));
            int seriesNumber = -1;
            lString16 seriesName = extractDocSeries(m_doc, &seriesNumber);
            m_doc_props->setString(DOC_PROP_SERIES_NAME, seriesName);
            m_doc_props->setString(DOC_PROP_SERIES_NUMBER, seriesNumber>0 ? lString16::itoa(seriesNumber) :lString16::empty_str);
        }
	}
	//m_doc->persist();

	m_showCover = !getCoverPageImage().isNull();

	requestRender();
	if (m_callback) {
		m_callback->OnLoadFileEnd();
	}

#if 0 // test serialization
	SerialBuf buf( 1024 );
	m_doc->serializeMaps(buf);
	if ( !buf.error() ) {
		int sz = buf.pos();
		SerialBuf buf2( buf.buf(), buf.pos() );
		ldomDocument * newdoc = new ldomDocument();
		if ( newdoc->deserializeMaps( buf2 ) ) {
			delete newdoc;
		}
	}
#endif
#if 0// test swap to disk
	lString16 cacheFile = lString16("/tmp/cr3swap.bin");
	bool res = m_doc->swapToCacheFile( cacheFile );
	if ( !res ) {
		CRLog::error( "Failed to swap to disk" );
		return false;
	}
#endif
#if 0 // test restore from swap
	delete m_doc;
	m_doc = new ldomDocument();
	res = m_doc->openFromCacheFile( cacheFile );
	m_doc->setDocFlags( saveFlags );
	m_doc->setContainer( m_container );
	if ( !res ) {
		CRLog::error( "Failed loading of swap from disk" );
		return false;
	}
	m_doc->getStyleSheet()->clear();
	m_doc->getStyleSheet()->parse(m_stylesheet.c_str());
#endif
#if 0
	{
		LVStreamRef ostream = LVOpenFileStream(L"out.xml", LVOM_WRITE );
		if ( !ostream.isNull() )
		m_doc->saveToStream( ostream, "utf-8" );
	}
#endif

	return true;
}

void LVDocView::swapToCache() {
	if (m_swapDone)
		return;
	int fs = m_doc_props->getIntDef(DOC_PROP_FILE_SIZE, 0);
	// minimum file size to swap, even if forced
	// TODO
	int mfs = 30000; //m_props->getIntDef(PROP_FORCED_MIN_FILE_SIZE_TO_CACHE, 30000); // 30K

	if (fs < mfs)
		return;
	{
		// try swapping to cache
		//lString16 fn( m_stream->GetName() );
		//fn = LVExtractFilename( fn );
		//lUInt32 crc = 0;
		//m_stream->crc32( crc );
		m_doc->swapToCache();
		m_doc->updateMap();
		m_swapDone = true;
	}
}

bool LVDocView::LoadDocument(const char * fname) {
	if (!fname || !fname[0])
		return false;
	return LoadDocument(LocalToUnicode(lString8(fname)).c_str());
}

/// returns XPointer to middle paragraph of current page
ldomXPointer LVDocView::getCurrentPageMiddleParagraph() {
	LVLock lock(getMutex());
	checkPos();
	ldomXPointer ptr;
	if (!m_doc)
		return ptr;

	if (getViewMode() == DVM_SCROLL) {
		// SCROLL mode
		int starty = _pos;
		int endy = _pos + m_dy;
		int fh = GetFullHeight();
		if (endy >= fh)
			endy = fh - 1;
		ptr = m_doc->createXPointer(lvPoint(0, (starty + endy) / 2));
	} else {
		// PAGES mode
		int pageIndex = getCurPage();
		if (pageIndex < 0 || pageIndex >= m_pages.length())
			pageIndex = getCurPage();
		LVRendPageInfo * page = m_pages[pageIndex];
		if (page->type == PAGE_TYPE_NORMAL)
			ptr = m_doc->createXPointer(lvPoint(0, page->start + page->height
					/ 2));
	}
	if (ptr.isNull())
		return ptr;
	ldomXPointerEx p(ptr);
	if (!p.isVisibleFinal())
		if (!p.ensureFinal())
			if (!p.prevVisibleFinal())
				if (!p.nextVisibleFinal())
					return ptr;
	return ldomXPointer(p);
}

/// returns bookmark
ldomXPointer LVDocView::getBookmark() {
	LVLock lock(getMutex());
	checkPos();
	ldomXPointer ptr;
	if (m_doc) {
		if (isPageMode()) {
			if (_page >= 0 && _page < m_pages.length())
				ptr = m_doc->createXPointer(lvPoint(0, m_pages[_page]->start));
		} else {
			ptr = m_doc->createXPointer(lvPoint(0, _pos));
		}
	}
	return ptr;
	/*
	 lUInt64 pos = m_pos;
	 if (m_view_mode==DVM_PAGES)
	 m_pos += m_dy/3;
	 lUInt64 h = GetFullHeight();
	 if (h<1)
	 h = 1;
	 return pos*1000000/h;
	 */
}

/// returns bookmark for specified page
ldomXPointer LVDocView::getPageBookmark(int page) {
	LVLock lock(getMutex());
	checkRender();
	if (page < 0 || page >= m_pages.length())
		return ldomXPointer();
	ldomXPointer ptr = m_doc->createXPointer(lvPoint(0, m_pages[page]->start));
	return ptr;
}

/// get bookmark position text
bool LVDocView::getBookmarkPosText(ldomXPointer bm, lString16 & titleText,
		lString16 & posText) {
	LVLock lock(getMutex());
	checkRender();
	titleText = posText = lString16();
	if (bm.isNull())
		return false;
	ldomNode * el = bm.getNode();
	CRLog::trace("getBookmarkPosText() : getting position text");
	if (el->isText()) {
        lString16 txt = bm.getNode()->getText();
		int startPos = bm.getOffset();
		int len = txt.length() - startPos;
		if (len > 0)
			txt = txt.substr(startPos, len);
		if (startPos > 0)
			posText = L"...";
        posText += txt;
		el = el->getParentNode();
	} else {
        posText = el->getText(L' ', 1024);
	}
    bool inTitle = false;
	do {
		while (el && el->getNodeId() != el_section && el->getNodeId()
				!= el_body) {
			if (el->getNodeId() == el_title || el->getNodeId() == el_subtitle)
				inTitle = true;
			el = el->getParentNode();
		}
		if (el) {
			if (inTitle) {
				posText.clear();
				if (el->getChildCount() > 1) {
					ldomNode * node = el->getChildNode(1);
                    posText = node->getText(' ', 8192);
				}
				inTitle = false;
			}
			if (el->getNodeId() == el_body && !titleText.empty())
				break;
			lString16 txt = getSectionHeader(el);
			lChar16 lastch = !txt.empty() ? txt[txt.length() - 1] : 0;
			if (!titleText.empty()) {
				if (lastch != '.' && lastch != '?' && lastch != '!')
					txt += L".";
				txt += L" ";
			}
			titleText = txt + titleText;
			el = el->getParentNode();
		}
		if (titleText.length() > 50)
			break;
	} while (el);
    limitStringSize(titleText, 70);
	limitStringSize(posText, 120);
	return true;
}

/// moves position to bookmark
void LVDocView::goToBookmark(ldomXPointer bm) {
	LVLock lock(getMutex());
	checkRender();
	_posIsSet = false;
	_posBookmark = bm;
}

/// get page number by bookmark
int LVDocView::getBookmarkPage(ldomXPointer bm) {
	LVLock lock(getMutex());
	checkRender();
	if (bm.isNull()) {
		return 0;
	} else {
		lvPoint pt = bm.toPoint();
		if (pt.y < 0)
			return 0;
		return m_pages.FindNearestPage(pt.y, 0);
	}
}

void LVDocView::updateScroll() {
	checkPos();
	if (m_view_mode == DVM_SCROLL) {
		int npos = _pos;
		int fh = GetFullHeight();
		int shift = 0;
		int npage = m_dy;
		while (fh > 16384) {
			fh >>= 1;
			npos >>= 1;
			npage >>= 1;
			shift++;
		}
		if (npage < 1)
			npage = 1;
		m_scrollinfo.pos = npos;
		m_scrollinfo.maxpos = fh - npage;
		m_scrollinfo.pagesize = npage;
		m_scrollinfo.scale = shift;
		char str[32];
		sprintf(str, "%d%%", (int) (fh > 0 ? (100 * npos / fh) : 0));
		m_scrollinfo.posText = lString16(str);
	} else {
		int page = getCurPage();
		int vpc = getVisiblePageCount();
		m_scrollinfo.pos = page / vpc;
		m_scrollinfo.maxpos = (m_pages.length() + vpc - 1) / vpc - 1;
		m_scrollinfo.pagesize = 1;
		m_scrollinfo.scale = 0;
		char str[32] = { 0 };
		if (m_pages.length() > 1) {
			if (page <= 0) {
				sprintf(str, "cover");
			} else
				sprintf(str, "%d / %d", page, m_pages.length() - 1);
		}
		m_scrollinfo.posText = lString16(str);
	}
}

/// move to position specified by scrollbar
bool LVDocView::goToScrollPos(int pos) {
	if (m_view_mode == DVM_SCROLL) {
		SetPos(scrollPosToDocPos(pos));
		return true;
	} else {
		int vpc = this->getVisiblePageCount();
		int curPage = getCurPage();
		pos = pos * vpc;
		if (pos >= getPageCount())
			pos = getPageCount() - 1;
		if (pos < 0)
			pos = 0;
		if (curPage == pos)
			return false;
		goToPage(pos);
		return true;
	}
}

/// converts scrollbar pos to doc pos
int LVDocView::scrollPosToDocPos(int scrollpos) {
	if (m_view_mode == DVM_SCROLL) {
		int n = scrollpos << m_scrollinfo.scale;
		if (n < 0)
			n = 0;
		int fh = GetFullHeight();
		if (n > fh)
			n = fh;
		return n;
	} else {
		int vpc = getVisiblePageCount();
		int n = scrollpos * vpc;
		if (!m_pages.length())
			return 0;
		if (n >= m_pages.length())
			n = m_pages.length() - 1;
		if (n < 0)
			n = 0;
		return m_pages[n]->start;
	}
}

/// get list of links
void LVDocView::getCurrentPageLinks(ldomXRangeList & list) {
	list.clear();
	/// get page document range, -1 for current page
	LVRef < ldomXRange > page = getPageDocumentRange();
	if (!page.isNull()) {
		// search for links
		class LinkKeeper: public ldomNodeCallback {
			ldomXRangeList &_list;
		public:
			LinkKeeper(ldomXRangeList & list) :
				_list(list) {
			}
			/// called for each found text fragment in range
			virtual void onText(ldomXRange *) {
			}
			/// called for each found node in range
			virtual bool onElement(ldomXPointerEx * ptr) {
				//
				ldomNode * elem = ptr->getNode();
				if (elem->getNodeId() == el_a) {
					for (int i = 0; i < _list.length(); i++) {
						if (_list[i]->getStart().getNode() == elem)
							return true; // don't add, duplicate found!
					}
                                        _list.add(new ldomXRange(elem->getChildNode(0)));
				}
				return true;
			}
		};
		LinkKeeper callback(list);
		page->forEach(&callback);
		if (m_view_mode == DVM_PAGES && getVisiblePageCount() > 1) {
			// process second page
			int pageNumber = getCurPage();
			page = getPageDocumentRange(pageNumber + 1);
			if (!page.isNull())
				page->forEach(&callback);
		}
	}
}

/// returns document offset for next page
int LVDocView::getNextPageOffset() {
	LVLock lock(getMutex());
	checkPos();
	if (isScrollMode()) {
		return GetPos() + m_dy;
	} else {
		int p = getCurPage() + getVisiblePageCount();
		if (p < m_pages.length())
			return m_pages[p]->start;
		if (!p || m_pages.length() == 0)
			return 0;
		return m_pages[m_pages.length() - 1]->start;
	}
}

/// returns document offset for previous page
int LVDocView::getPrevPageOffset() {
	LVLock lock(getMutex());
	checkPos();
	if (m_view_mode == DVM_SCROLL) {
		return GetPos() - m_dy;
	} else {
		int p = getCurPage();
		p -= getVisiblePageCount();
		if (p < 0)
			p = 0;
		if (p >= m_pages.length())
			return 0;
		return m_pages[p]->start;
	}
}

static void addItem(LVPtrVector<LVTocItem, false> & items, LVTocItem * item) {
	if (item->getLevel() > 0)
		items.add(item);
	for (int i = 0; i < item->getChildCount(); i++) {
		addItem(items, item->getChild(i));
	}
}

/// returns pointer to TOC root node
bool LVDocView::getFlatToc(LVPtrVector<LVTocItem, false> & items) {
	items.clear();
	addItem(items, getToc());
	return items.length() > 0;
}

/// -1 moveto previous page, 1 to next page
bool LVDocView::moveByPage(int delta) {
	if (m_view_mode == DVM_SCROLL) {
		int p = GetPos();
		SetPos(p + m_dy * delta);
		return GetPos() != p;
	} else {
		int cp = getCurPage();
		int p = cp + delta * getVisiblePageCount();
		goToPage(p);
		return getCurPage() != cp;
	}
}

/// -1 moveto previous chapter, 0 to current chaoter first pae, 1 to next chapter
bool LVDocView::moveByChapter(int delta) {
	/// returns pointer to TOC root node
	LVPtrVector < LVTocItem, false > items;
	if (!getFlatToc(items))
		return false;
	int cp = getCurPage();
	int prevPage = -1;
	int nextPage = -1;
	for (int i = 0; i < items.length(); i++) {
		LVTocItem * item = items[i];
		int p = item->getPage();
		if (p < cp && (prevPage == -1 || prevPage < p))
			prevPage = p;
		if (p > cp && (nextPage == -1 || nextPage > p))
			nextPage = p;
	}
	if (prevPage < 0)
		prevPage = 0;
	if (nextPage < 0)
		nextPage = getPageCount() - 1;
	int page = delta < 0 ? prevPage : nextPage;
	if (getCurPage() != page) {
		savePosToNavigationHistory();
		goToPage(page);
	}
	return true;
}

/// saves new bookmark
CRBookmark * LVDocView::saveRangeBookmark(ldomXRange & range, bmk_type type,
		lString16 comment) {
	if (range.isNull())
		return NULL;
	if (range.getStart().isNull())
		return NULL;
	CRFileHistRecord * rec = getCurrentFileHistRecord();
	if (!rec)
		return NULL;
	CRBookmark * bmk = new CRBookmark();
	bmk->setType(type);
	bmk->setStartPos(range.getStart().toString());
	if (!range.getEnd().isNull())
		bmk->setEndPos(range.getEnd().toString());
	int p = range.getStart().toPoint().y;
	int fh = m_doc->getFullHeight();
	int percent = fh > 0 ? (int) (p * (lInt64) 10000 / fh) : 0;
	if (percent < 0)
		percent = 0;
	if (percent > 10000)
		percent = 10000;
	bmk->setPercent(percent);
	lString16 postext = range.getRangeText();
	bmk->setPosText(postext);
	bmk->setCommentText(comment);
	bmk->setTitleText(CRBookmark::getChapterName(range.getStart()));
	rec->getBookmarks().add(bmk);
        if (m_highlightBookmarks && !range.getEnd().isNull())
            insertBookmarkPercentInfo(m_pages.FindNearestPage(p, 0),
                                  range.getEnd().toPoint().y, percent);
	return bmk;
}

/// removes bookmark from list, and deletes it, false if not found
bool LVDocView::removeBookmark(CRBookmark * bm) {
	CRFileHistRecord * rec = getCurrentFileHistRecord();
	if (!rec)
		return false;
	bm = rec->getBookmarks().remove(bm);
	if (bm) {
            if (m_highlightBookmarks && bm->getType() == bmkt_comment || bm->getType() == bmkt_correction) {
                int by = m_doc->createXPointer(bm->getStartPos()).toPoint().y;
                int page_index = m_pages.FindNearestPage(by, 0);
                bool updateRanges = false;

                if (page_index > 0 && page_index < m_bookmarksPercents.length()) {
                    LVBookMarkPercentInfo *bmi = m_bookmarksPercents[page_index];
                    int percent = bm->getPercent();

                    for (int i = 0; bmi != NULL && i < bmi->length(); i++) {
                        if ((updateRanges = bmi->get(i) == percent))
                            bmi->remove(i);
                    }
                }
                if (updateRanges)
                    updateBookMarksRanges();
            }
            delete bm;
            return true;
	} else {
		return false;
	}
}

#define MAX_EXPORT_BOOKMARKS_SIZE 200000
/// export bookmarks to text file
bool LVDocView::exportBookmarks(lString16 filename) {
	if (m_filename.empty())
		return true; // no document opened
	lChar16 lastChar = filename.lastChar();
	lString16 dir;
	CRLog::trace("exportBookmarks(%s)", UnicodeToUtf8(filename).c_str());
	if (lastChar == '/' || lastChar == '\\') {
		dir = filename;
		CRLog::debug("Creating directory, if not exist %s",
				UnicodeToUtf8(dir).c_str());
		LVCreateDirectory(dir);
		filename.clear();
	}
	if (filename.empty()) {
		CRPropRef props = getDocProps();
		lString16 arcname = props->getStringDef(DOC_PROP_ARC_NAME);
		lString16 arcpath = props->getStringDef(DOC_PROP_ARC_PATH);
		int arcFileCount = props->getIntDef(DOC_PROP_ARC_FILE_COUNT, 0);
		if (!arcpath.empty())
			LVAppendPathDelimiter(arcpath);
		lString16 fname = props->getStringDef(DOC_PROP_FILE_NAME);
		lString16 fpath = props->getStringDef(DOC_PROP_FILE_PATH);
		if (!fpath.empty())
			LVAppendPathDelimiter(fpath);
		if (!arcname.empty()) {
			if (dir.empty())
				dir = arcpath;
			if (arcFileCount > 1)
				filename = arcname + L"." + fname + L".bmk.txt";
			else
				filename = arcname + L".bmk.txt";
		} else {
			if (dir.empty())
				dir = fpath;
			filename = fname + L".bmk.txt";
		}
		LVAppendPathDelimiter(dir);
		filename = dir + filename;
	}
	CRLog::debug("Exported bookmark filename: %s",
			UnicodeToUtf8(filename).c_str());
	CRFileHistRecord * rec = getCurrentFileHistRecord();
	if (!rec)
		return false;
	// check old content
	lString8 oldContent;
	{
		LVStreamRef is = LVOpenFileStream(filename.c_str(), LVOM_READ);
		if (!is.isNull()) {
			int sz = (int) is->GetSize();
			if (sz > 0 && sz < MAX_EXPORT_BOOKMARKS_SIZE) {
				oldContent.append(sz, ' ');
				lvsize_t bytesRead = 0;
				if (is->Read(oldContent.modify(), sz, &bytesRead) != LVERR_OK
						|| (int) bytesRead != sz)
					oldContent.clear();
			}
		}
	}
	lString8 newContent;
	LVPtrVector < CRBookmark > &bookmarks = rec->getBookmarks();
	for (int i = 0; i < bookmarks.length(); i++) {
		CRBookmark * bmk = bookmarks[i];
		if (bmk->getType() != bmkt_comment && bmk->getType() != bmkt_correction)
			continue;
		if (newContent.empty()) {
			newContent.append(1, (char) 0xef);
			newContent.append(1, (char) 0xbb);
			newContent.append(1, (char) 0xbf);
			newContent << "# Cool Reader 3 - exported bookmarks\r\n";
			newContent << "# file name: " << UnicodeToUtf8(rec->getFileName())
					<< "\r\n";
			if (!rec->getFilePathName().empty())
				newContent << "# file path: " << UnicodeToUtf8(
						rec->getFilePath()) << "\r\n";
			newContent << "# book title: " << UnicodeToUtf8(rec->getTitle())
					<< "\r\n";
			newContent << "# author: " << UnicodeToUtf8(rec->getAuthor())
					<< "\r\n";
			if (!rec->getSeries().empty())
				newContent << "# series: " << UnicodeToUtf8(rec->getSeries())
						<< "\r\n";
			newContent << "\r\n";
		}
		char pos[16];
		int percent = bmk->getPercent();
		lString16 title = bmk->getTitleText();
		sprintf(pos, "%d.%02d%%", percent / 100, percent % 100);
		newContent << "## " << pos << " - "
				<< (bmk->getType() == bmkt_comment ? "comment" : "correction")
				<< "\r\n";
		if (!title.empty())
			newContent << "## " << UnicodeToUtf8(title) << "\r\n";
		if (!bmk->getPosText().empty())
			newContent << "<< " << UnicodeToUtf8(bmk->getPosText()) << "\r\n";
		if (!bmk->getCommentText().empty())
			newContent << ">> " << UnicodeToUtf8(bmk->getCommentText())
					<< "\r\n";
		newContent << "\r\n";
	}
	if (newContent == oldContent)
		return true;
	{
		LVStreamRef os = LVOpenFileStream(filename.c_str(), LVOM_WRITE);
		if (os.isNull())
			return false;
		lvsize_t bytesWritten = 0;
		if (newContent.length() > 0)
			if (os->Write(newContent.c_str(), newContent.length(),
					&bytesWritten) != LVERR_OK || bytesWritten
					!= newContent.length())
				return false;
	}
	return true;
}

/// saves current page bookmark under numbered shortcut
CRBookmark * LVDocView::saveCurrentPageShortcutBookmark(int number) {
	CRFileHistRecord * rec = getCurrentFileHistRecord();
	if (!rec)
		return NULL;
	ldomXPointer p = getBookmark();
	if (p.isNull())
		return NULL;
	if (number == 0)
		number = rec->getFirstFreeShortcutBookmark();
	if (number == -1) {
		CRLog::error("Cannot add bookmark: no space left in bookmarks storage.");
		return NULL;
	}
	CRBookmark * bm = rec->setShortcutBookmark(number, p);
	lString16 titleText;
	lString16 posText;
	if (bm && getBookmarkPosText(p, titleText, posText)) {
		bm->setTitleText(titleText);
		bm->setPosText(posText);
		return bm;
	}
	return NULL;
}

/// saves current page bookmark under numbered shortcut
CRBookmark * LVDocView::saveCurrentPageBookmark(lString16 comment) {
	CRFileHistRecord * rec = getCurrentFileHistRecord();
	if (!rec)
		return NULL;
	ldomXPointer p = getBookmark();
	if (p.isNull())
		return NULL;
	CRBookmark * bm = new CRBookmark(p);
	lString16 titleText;
	lString16 posText;
	bm->setType(bmkt_pos);
	if (getBookmarkPosText(p, titleText, posText)) {
		bm->setTitleText(titleText);
		bm->setPosText(posText);
	}
	bm->setStartPos(p.toString());
	int pos = p.toPoint().y;
	int fh = m_doc->getFullHeight();
	int percent = fh > 0 ? (int) (pos * (lInt64) 10000 / fh) : 0;
	if (percent < 0)
		percent = 0;
	if (percent > 10000)
		percent = 10000;
	bm->setPercent(percent);
	bm->setCommentText(comment);
	rec->getBookmarks().add(bm);
	return bm;
}

/// restores page using bookmark by numbered shortcut
bool LVDocView::goToPageShortcutBookmark(int number) {
	CRFileHistRecord * rec = getCurrentFileHistRecord();
	if (!rec)
		return false;
	CRBookmark * bmk = rec->getShortcutBookmark(number);
	if (!bmk)
		return false;
	lString16 pos = bmk->getStartPos();
	ldomXPointer p = m_doc->createXPointer(pos);
	if (p.isNull())
		return false;
	if (getCurPage() != getBookmarkPage(p))
		savePosToNavigationHistory();
	goToBookmark(p);
        updateBookMarksRanges();
	return true;
}

// execute command
int LVDocView::doCommand(LVDocCmd cmd, int param) {
	switch (cmd) {
    case DCMD_SET_INTERNAL_STYLES:
        m_props->setBool(PROP_EMBEDDED_STYLES, (param&1)!=0);
        getDocument()->setDocFlag(DOC_FLAG_ENABLE_INTERNAL_STYLES, param!=0);
        break;
    case DCMD_REQUEST_RENDER:
		requestRender();
		break;
	case DCMD_TOGGLE_BOLD: {
		int b = m_props->getIntDef(PROP_FONT_WEIGHT_EMBOLDEN, 0) ? 0 : 1;
		m_props->setInt(PROP_FONT_WEIGHT_EMBOLDEN, b);
		LVRendSetFontEmbolden(b ? STYLE_FONT_EMBOLD_MODE_EMBOLD
				: STYLE_FONT_EMBOLD_MODE_NORMAL);
		requestRender();
	}
		break;
	case DCMD_TOGGLE_PAGE_SCROLL_VIEW: {
		toggleViewMode();
	}
		break;
	case DCMD_GO_SCROLL_POS: {
		return goToScrollPos(param);
	}
		break;
	case DCMD_BEGIN: {
		if (getCurPage() > 0) {
			savePosToNavigationHistory();
			return SetPos(0);
		}
	}
		break;
	case DCMD_LINEUP: {
		if (m_view_mode == DVM_SCROLL) {
			return SetPos(GetPos() - param * (m_font_size * 3 / 2));
		} else {
			int p = getCurPage();
			return goToPage(p - getVisiblePageCount());
			//goToPage( m_pages.FindNearestPage(m_pos, -1));
		}
	}
		break;
	case DCMD_PAGEUP: {
		if (param < 1)
			param = 1;
		return moveByPage(-param);
	}
		break;
	case DCMD_PAGEDOWN: {
		if (param < 1)
			param = 1;
		return moveByPage(param);
	}
		break;
	case DCMD_LINK_NEXT: {
		selectNextPageLink(true);
	}
		break;
	case DCMD_LINK_PREV: {
		selectPrevPageLink(true);
	}
		break;
	case DCMD_LINK_FIRST: {
		selectFirstPageLink();
	}
		break;
#if CR_INTERNAL_PAGE_ORIENTATION==1
		case DCMD_ROTATE_BY: // rotate view, param =  +1 - clockwise, -1 - counter-clockwise
		{
			int a = (int)m_rotateAngle;
			if ( param==0 )
			param = 1;
			a = (a + param) & 3;
			SetRotateAngle( (cr_rotate_angle_t)(a) );
		}
		break;
		case DCMD_ROTATE_SET: // rotate viewm param = 0..3 (0=normal, 1=90`, ...)
		{
			SetRotateAngle( (cr_rotate_angle_t)(param & 3 ) );
		}
		break;
#endif
	case DCMD_LINK_GO: {
		goSelectedLink();
	}
		break;
	case DCMD_LINK_BACK: {
		goBack();
	}
		break;
	case DCMD_LINK_FORWARD: {
		goForward();
	}
		break;
	case DCMD_LINEDOWN: {
		if (m_view_mode == DVM_SCROLL) {
			return SetPos(GetPos() + param * (m_font_size * 3 / 2));
		} else {
			int p = getCurPage();
			return goToPage(p + getVisiblePageCount());
			//goToPage( m_pages.FindNearestPage(m_pos, +1));
		}
	}
		break;
	case DCMD_END: {
		if (getCurPage() < getPageCount() - getVisiblePageCount()) {
			savePosToNavigationHistory();
			return SetPos(GetFullHeight());
		}
	}
		break;
	case DCMD_GO_POS: {
		if (m_view_mode == DVM_SCROLL) {
			return SetPos(param);
		} else {
			return goToPage(m_pages.FindNearestPage(param, 0));
		}
	}
		break;
	case DCMD_SCROLL_BY: {
		if (m_view_mode == DVM_SCROLL) {
			return SetPos(GetPos() + param);
		}
	}
		break;
	case DCMD_GO_PAGE: {
		if (getCurPage() != param) {
			savePosToNavigationHistory();
			return goToPage(param);
		}
	}
		break;
    case DCMD_GO_PAGE_DONT_SAVE_HISTORY: {
            if (getCurPage() != param) {
                return goToPage(param);
            }
        }
        break;
	case DCMD_ZOOM_IN: {
		ZoomFont(+1);
	}
		break;
	case DCMD_ZOOM_OUT: {
		ZoomFont(-1);
	}
		break;
	case DCMD_TOGGLE_TEXT_FORMAT: {
		if (getTextFormatOptions() == txt_format_auto)
			setTextFormatOptions( txt_format_pre);
		else
			setTextFormatOptions( txt_format_auto);
	}
		break;
	case DCMD_BOOKMARK_SAVE_N: {
		// save current page bookmark under spicified number
		saveCurrentPageShortcutBookmark(param);
	}
		break;
	case DCMD_BOOKMARK_GO_N: {
		// go to bookmark with specified number
		if (!goToPageShortcutBookmark(param)) {
			// if no bookmark exists with specified shortcut, save new bookmark instead
			saveCurrentPageShortcutBookmark(param);
		}
	}
		break;
	case DCMD_MOVE_BY_CHAPTER: {
		return moveByChapter(param);
	}
		break;
	default:
		// DO NOTHING
		break;
	}
	return 1;
}

//static int cr_font_sizes[] = { 24, 29, 33, 39, 44 };
static int cr_interline_spaces[] = { 100, 80, 90, 95, 100, 105, 110, 115, 120, 130, 140, 150, 160, 180, 200 };

/// sets default property values if properties not found, checks ranges
void LVDocView::propsUpdateDefaults(CRPropRef props) {
	lString16Collection list;
	fontMan->getFaceList(list);
	static int def_aa_props[] = { 2, 1, 0 };

	props->setIntDef(PROP_MIN_FILE_SIZE_TO_CACHE,
			DOCUMENT_CACHING_SIZE_THRESHOLD); // ~6M
	props->setIntDef(PROP_FORCED_MIN_FILE_SIZE_TO_CACHE,
			DOCUMENT_CACHING_MIN_SIZE); // 32K
	props->setIntDef(PROP_PROGRESS_SHOW_FIRST_PAGE, 1);

	props->limitValueList(PROP_FONT_ANTIALIASING, def_aa_props,
			sizeof(def_aa_props) / sizeof(int));
	props->setHexDef(PROP_FONT_COLOR, 0x000000);
	props->setHexDef(PROP_BACKGROUND_COLOR, 0xFFFFFF);
	props->setHexDef(PROP_STATUS_FONT_COLOR, 0xFF000000);
	props->setIntDef(PROP_TXT_OPTION_PREFORMATTED, 0);
	props->setIntDef(PROP_AUTOSAVE_BOOKMARKS, 1);
	props->setIntDef(PROP_DISPLAY_FULL_UPDATE_INTERVAL, 1);
	props->setIntDef(PROP_DISPLAY_TURBO_UPDATE_MODE, 0);

	lString8 defFontFace;
	static const char * goodFonts[] = { "DejaVu Sans", "FreeSans",
			"Liberation Sans", "Arial", "Verdana", NULL };
	for (int i = 0; goodFonts[i]; i++) {
		if (list.contains(lString16(goodFonts[i]))) {
			defFontFace = lString8(goodFonts[i]);
			break;
		}
	}
	if (defFontFace.empty())
		defFontFace = UnicodeToUtf8(list[0]);

	lString8 defStatusFontFace(DEFAULT_STATUS_FONT_NAME);
	props->setStringDef(PROP_FONT_FACE, defFontFace.c_str());
	props->setStringDef(PROP_STATUS_FONT_FACE, defStatusFontFace.c_str());
	if (list.length() > 0 && !list.contains(props->getStringDef(PROP_FONT_FACE,
			defFontFace.c_str())))
		props->setString(PROP_FONT_FACE, list[0]);
	props->setIntDef(PROP_FONT_SIZE,
			m_font_sizes[m_font_sizes.length() * 2 / 3]);
	props->limitValueList(PROP_FONT_SIZE, m_font_sizes.ptr(),
			m_font_sizes.length());
	props->limitValueList(PROP_INTERLINE_SPACE, cr_interline_spaces,
			sizeof(cr_interline_spaces) / sizeof(int));
#if CR_INTERNAL_PAGE_ORIENTATION==1
	static int def_rot_angle[] = {0, 1, 2, 3};
	props->limitValueList( PROP_ROTATE_ANGLE, def_rot_angle, 4 );
#endif
	static int bool_options_def_true[] = { 1, 0 };
	static int bool_options_def_false[] = { 0, 1 };

	props->limitValueList(PROP_FONT_WEIGHT_EMBOLDEN, bool_options_def_false, 2);
	static int int_options_1_2[] = { 1, 2 };
	props->limitValueList(PROP_LANDSCAPE_PAGES, int_options_1_2, 2);
	props->limitValueList(PROP_PAGE_VIEW_MODE, bool_options_def_true, 2);
	props->limitValueList(PROP_FOOTNOTES, bool_options_def_true, 2);
	props->limitValueList(PROP_SHOW_TIME, bool_options_def_false, 2);
	props->limitValueList(PROP_DISPLAY_INVERSE, bool_options_def_false, 2);
	props->limitValueList(PROP_BOOKMARK_ICONS, bool_options_def_false, 2);
	props->limitValueList(PROP_FONT_KERNING_ENABLED, bool_options_def_false, 2);
    //props->limitValueList(PROP_FLOATING_PUNCTUATION, bool_options_def_true, 2);
        props->limitValueList(PROP_HIGHLIGHT_COMMENT_BOOKMARKS, bool_options_def_true, 2);
    static int def_status_line[] = { 0, 1, 2 };
	props->limitValueList(PROP_STATUS_LINE, def_status_line, 3);
	props->limitValueList(PROP_TXT_OPTION_PREFORMATTED, bool_options_def_false,
			2);
#if BIG_PAGE_MARGINS==1
	static int def_margin[] = {8, 0, 1, 2, 3, 4, 5, 8, 10, 12, 14, 16, 20, 30, 50, 60, 80, 100, 130};
#else
	static int def_margin[] = { 8, 0, 1, 2, 3, 4, 5, 10, 15, 20, 25, 30 };
#endif
	props->limitValueList(PROP_PAGE_MARGIN_TOP, def_margin, sizeof(def_margin)/sizeof(int));
	props->limitValueList(PROP_PAGE_MARGIN_BOTTOM, def_margin, sizeof(def_margin)/sizeof(int));
	props->limitValueList(PROP_PAGE_MARGIN_LEFT, def_margin, sizeof(def_margin)/sizeof(int));
	props->limitValueList(PROP_PAGE_MARGIN_RIGHT, def_margin, sizeof(def_margin)/sizeof(int));
	static int def_updates[] = { 1, 0, 2, 3, 4, 5, 6, 7, 8, 10, 14 };
	props->limitValueList(PROP_DISPLAY_FULL_UPDATE_INTERVAL, def_updates, 11);
	int fs = props->getIntDef(PROP_STATUS_FONT_SIZE, INFO_FONT_SIZE);
    if (fs < 8)
        fs = 8;
    else if (fs > 32)
        fs = 32;
	props->setIntDef(PROP_STATUS_FONT_SIZE, fs);
	lString16 hyph = props->getStringDef(PROP_HYPHENATION_DICT,
			DEF_HYPHENATION_DICT);
#if !defined(ANDROID)
	HyphDictionaryList * dictlist = HyphMan::getDictList();
	if (dictlist) {
		if (dictlist->find(hyph))
			props->setStringDef(PROP_HYPHENATION_DICT, hyph);
		else
			props->setStringDef(PROP_HYPHENATION_DICT, lString16(
					HYPH_DICT_ID_ALGORITHM));
	}
#endif
	props->setStringDef(PROP_STATUS_LINE, "0");
	props->setStringDef(PROP_SHOW_TITLE, "1");
	props->setStringDef(PROP_SHOW_TIME, "1");
	props->setStringDef(PROP_SHOW_BATTERY, "1");
    props->setStringDef(PROP_SHOW_BATTERY_PERCENT, "0");
    props->setStringDef(PROP_SHOW_PAGE_COUNT, "1");
    props->setStringDef(PROP_SHOW_PAGE_NUMBER, "1");
    props->setStringDef(PROP_SHOW_POS_PERCENT, "0");
    props->setStringDef(PROP_STATUS_CHAPTER_MARKS, "1");
    props->setStringDef(PROP_EMBEDDED_STYLES, "1");
    props->setStringDef(PROP_FLOATING_PUNCTUATION, "1");
}

#define H_MARGIN 8
#define V_MARGIN 8
#define ALLOW_BOTTOM_STATUSBAR 0
void LVDocView::setStatusMode(int newMode, bool showClock, bool showTitle,
        bool showBattery, bool showChapterMarks, bool showPercent, bool showPageNumber, bool showPageCount) {
	CRLog::debug("LVDocView::setStatusMode(%d, %s %s %s %s)", newMode,
			showClock ? "clock" : "", showTitle ? "title" : "",
			showBattery ? "battery" : "", showChapterMarks ? "marks" : "");
#if ALLOW_BOTTOM_STATUSBAR==1
	lvRect margins( H_MARGIN, V_MARGIN, H_MARGIN, V_MARGIN/2 );
	lvRect oldMargins = _docview->getPageMargins( );
	if (newMode==1)
	margins.bottom = STANDARD_STATUSBAR_HEIGHT + V_MARGIN/4;
#endif
	if (newMode == 0)
        setPageHeaderInfo(
                  (showPageNumber ? PGHDR_PAGE_NUMBER : 0)
                | (showClock ? PGHDR_CLOCK : 0)
                | (showBattery ? PGHDR_BATTERY : 0)
                | (showPageCount ? PGHDR_PAGE_COUNT : 0)
				| (showTitle ? PGHDR_AUTHOR : 0)
				| (showTitle ? PGHDR_TITLE : 0)
				| (showChapterMarks ? PGHDR_CHAPTER_MARKS : 0)
                | (showPercent ? PGHDR_PERCENT : 0)
        //| PGHDR_CLOCK
		);
	else
		setPageHeaderInfo(0);
#if ALLOW_BOTTOM_STATUSBAR==1
	setPageMargins( margins );
#endif
}

/// applies properties, returns list of not recognized properties
CRPropRef LVDocView::propsApply(CRPropRef props) {
	CRLog::trace("LVDocView::propsApply( %d items )", props->getCount());
	CRPropRef unknown = LVCreatePropsContainer();
	for (int i = 0; i < props->getCount(); i++) {
		lString8 name(props->getName(i));
		lString16 value = props->getValue(i);
		bool isUnknown = false;
		if (name == PROP_FONT_ANTIALIASING) {
			int antialiasingMode = props->getIntDef(PROP_FONT_ANTIALIASING, 2);
			fontMan->SetAntialiasMode(antialiasingMode);
			requestRender();
		} else if (name == PROP_LANDSCAPE_PAGES) {
			int pages = props->getIntDef(PROP_LANDSCAPE_PAGES, 0);
			setVisiblePageCount(pages);
			requestRender();
		} else if (name == PROP_FONT_KERNING_ENABLED) {
			bool kerning = props->getBoolDef(PROP_FONT_KERNING_ENABLED, false);
			fontMan->setKerning(kerning);
			requestRender();
		} else if (name == PROP_FONT_WEIGHT_EMBOLDEN) {
			bool embolden = props->getBoolDef(PROP_FONT_WEIGHT_EMBOLDEN, false);
			int v = embolden ? STYLE_FONT_EMBOLD_MODE_EMBOLD
					: STYLE_FONT_EMBOLD_MODE_NORMAL;
			if (v != LVRendGetFontEmbolden()) {
				LVRendSetFontEmbolden(v);
				requestRender();
			}
		} else if (name == PROP_TXT_OPTION_PREFORMATTED) {
			bool preformatted = props->getBoolDef(PROP_TXT_OPTION_PREFORMATTED,
					false);
			setTextFormatOptions(preformatted ? txt_format_pre
					: txt_format_auto);
		} else if (name == PROP_FONT_COLOR || name == PROP_BACKGROUND_COLOR
				|| name == PROP_DISPLAY_INVERSE || name==PROP_STATUS_FONT_COLOR) {
			// update current value in properties
			m_props->setString(name.c_str(), value);
			lUInt32 textColor = m_props->getIntDef(PROP_FONT_COLOR, 0x000000);
			lUInt32 backColor = m_props->getIntDef(PROP_BACKGROUND_COLOR,
					0xFFFFFF);
			lUInt32 statusColor = m_props->getIntDef(PROP_STATUS_FONT_COLOR,
					0xFF000000);
			bool inverse = m_props->getBoolDef(PROP_DISPLAY_INVERSE, false);
			if (inverse) {
				CRLog::trace("Setting inverse colors");
				setBackgroundColor(textColor);
				setTextColor(backColor);
				setStatusColor(backColor);
				requestRender(); // TODO: only colors to be changed
			} else {
				CRLog::trace("Setting normal colors");
				setBackgroundColor(backColor);
				setTextColor(textColor);
				setStatusColor(statusColor);
				requestRender(); // TODO: only colors to be changed
			}
		} else if (name == PROP_PAGE_MARGIN_TOP || name
				== PROP_PAGE_MARGIN_LEFT || name == PROP_PAGE_MARGIN_RIGHT
				|| name == PROP_PAGE_MARGIN_BOTTOM) {
			lUInt32 margin = props->getIntDef(name.c_str(), 8);
			if (margin > 130)
				margin = 130;
			lvRect rc = getPageMargins();
			if (name == PROP_PAGE_MARGIN_TOP)
				rc.top = margin;
			else if (name == PROP_PAGE_MARGIN_BOTTOM)
				rc.bottom = margin;
			else if (name == PROP_PAGE_MARGIN_LEFT)
				rc.left = margin;
			else if (name == PROP_PAGE_MARGIN_RIGHT)
				rc.right = margin;
			setPageMargins(rc);
		} else if (name == PROP_FONT_FACE) {
			setDefaultFontFace(UnicodeToUtf8(value));
                } else if (name == PROP_FALLBACK_FONT_FACE) {
                    lString8 oldFace = fontMan->GetFallbackFontFace();
                    if ( UnicodeToUtf8(value)!=oldFace )
                        fontMan->SetFallbackFontFace(UnicodeToUtf8(value));
                    value = Utf8ToUnicode(fontMan->GetFallbackFontFace());
                    if ( UnicodeToUtf8(value) != oldFace ) {
                        requestRender();
                    }
                } else if (name == PROP_STATUS_FONT_FACE) {
			setStatusFontFace(UnicodeToUtf8(value));
		} else if (name == PROP_STATUS_LINE || name == PROP_SHOW_TIME
				|| name	== PROP_SHOW_TITLE || name == PROP_SHOW_BATTERY
                || name == PROP_SHOW_BATTERY || name == PROP_STATUS_CHAPTER_MARKS || name == PROP_SHOW_POS_PERCENT
                || name == PROP_SHOW_PAGE_COUNT || name == PROP_SHOW_PAGE_NUMBER) {
			m_props->setString(name.c_str(), value);
			setStatusMode(m_props->getIntDef(PROP_STATUS_LINE, 0),
					m_props->getBoolDef(PROP_SHOW_TIME, false),
					m_props->getBoolDef(PROP_SHOW_TITLE, true),
					m_props->getBoolDef(PROP_SHOW_BATTERY, true),
                    m_props->getBoolDef(PROP_STATUS_CHAPTER_MARKS, true),
                    m_props->getBoolDef(PROP_SHOW_POS_PERCENT, false),
                    m_props->getBoolDef(PROP_SHOW_PAGE_NUMBER, true),
                    m_props->getBoolDef(PROP_SHOW_PAGE_COUNT, true)
                    );
			//} else if ( name==PROP_BOOKMARK_ICONS ) {
			//    enableBookmarkIcons( value==L"1" );
		} else if (name == PROP_FONT_SIZE) {
			int fontSize = props->getIntDef(PROP_FONT_SIZE, m_font_sizes[0]);
			setFontSize(fontSize);//cr_font_sizes
			value = lString16::itoa(m_font_size);
		} else if (name == PROP_STATUS_FONT_SIZE) {
			int fontSize = props->getIntDef(PROP_STATUS_FONT_SIZE,
					INFO_FONT_SIZE);
			if (fontSize < 8)
				fontSize = 8;
			else if (fontSize > 28)
				fontSize = 28;
			setStatusFontSize(fontSize);//cr_font_sizes
			value = lString16::itoa(fontSize);
#if !defined(ANDROID)
		} else if (name == PROP_HYPHENATION_DICT) {
			// hyphenation dictionary
			lString16 id = props->getStringDef(PROP_HYPHENATION_DICT,
					DEF_HYPHENATION_DICT);
			HyphDictionaryList * list = HyphMan::getDictList();
			HyphDictionary * curr = HyphMan::getSelectedDictionary();
			if (list) {
				if (!curr || curr->getId() != id) {
					//if (
					CRLog::debug("Changing hyphenation to %s", LCSTR(id));
					list->activate(id);
					//)
					requestRender();
				}
			}
#endif
		} else if (name == PROP_INTERLINE_SPACE) {
			int interlineSpace = props->getIntDef(PROP_INTERLINE_SPACE,
					cr_interline_spaces[0]);
			setDefaultInterlineSpace(interlineSpace);//cr_font_sizes
			value = lString16::itoa(m_def_interline_space);
#if CR_INTERNAL_PAGE_ORIENTATION==1
		} else if ( name==PROP_ROTATE_ANGLE ) {
			cr_rotate_angle_t angle = (cr_rotate_angle_t) (props->getIntDef( PROP_ROTATE_ANGLE, 0 )&3);
			SetRotateAngle( angle );
			value = lString16::itoa( m_rotateAngle );
#endif
		} else if (name == PROP_EMBEDDED_STYLES) {
			bool value = props->getBoolDef(PROP_EMBEDDED_STYLES, true);
			getDocument()->setDocFlag(DOC_FLAG_ENABLE_INTERNAL_STYLES, value);
			requestRender();
		} else if (name == PROP_FOOTNOTES) {
			bool value = props->getBoolDef(PROP_FOOTNOTES, true);
			getDocument()->setDocFlag(DOC_FLAG_ENABLE_FOOTNOTES, value);
			requestRender();
        } else if (name == PROP_FLOATING_PUNCTUATION) {
            bool value = props->getBoolDef(PROP_FLOATING_PUNCTUATION, true);
            if ( gFlgFloatingPunctuationEnabled != value ) {
                gFlgFloatingPunctuationEnabled = value;
                requestRender();
            }
        } else if (name == PROP_HIGHLIGHT_COMMENT_BOOKMARKS) {
            bool value = props->getBoolDef(PROP_HIGHLIGHT_COMMENT_BOOKMARKS, true);
            if (m_highlightBookmarks != value) {
                m_highlightBookmarks = value;
                updateBookMarksRanges();
            }
        } else if (name == PROP_PAGE_VIEW_MODE) {
			LVDocViewMode m =
					props->getIntDef(PROP_PAGE_VIEW_MODE, 1) ? DVM_PAGES
							: DVM_SCROLL;
			setViewMode(m);
		} else {
			// unknown property, adding to list of unknown properties
			unknown->setString(name.c_str(), value);
			isUnknown = true;
		}
		//if ( !isUnknown ) {
		// update current value in properties
		m_props->setString(name.c_str(), value);
		//}
	}
	return unknown;
}

/// returns current values of supported properties
CRPropRef LVDocView::propsGetCurrent() {
	return m_props;
}

void LVPageWordSelector::updateSelection()
{
    LVArray<ldomWord> list;
    if ( _words.getSelWord() )
        list.add(_words.getSelWord()->getWord() );
    if ( list.length() )
        _docview->selectWords(list);
    else
        _docview->clearSelection();
}

LVPageWordSelector::~LVPageWordSelector()
{
    _docview->clearSelection();
}

LVPageWordSelector::LVPageWordSelector( LVDocView * docview )
    : _docview(docview)
{
    LVRef<ldomXRange> range = _docview->getPageDocumentRange();
    if (!range.isNull()) {
		_words.addRangeWords(*range, true);
                if (true/* _docview->isPageMode()*/ && _docview->getVisiblePageCount() > 1) {
                        // process second page
                        int pageNumber = _docview->getCurPage();
                        range = _docview->getPageDocumentRange(pageNumber + 1);
                        if (!range.isNull())
                            _words.addRangeWords(*range, true);
                }
		_words.selectMiddleWord();
		updateSelection();
	}
}

void LVPageWordSelector::moveBy( MoveDirection dir, int distance )
{
    _words.selectNextWord(dir, distance);
    updateSelection();
}

void LVPageWordSelector::selectWord(int x, int y)
{
	ldomWordEx * word = _words.findNearestWord(x, y, DIR_ANY);
	_words.selectWord(word, DIR_ANY);
	updateSelection();
}

// append chars to search pattern
ldomWordEx * LVPageWordSelector::appendPattern( lString16 chars )
{
    ldomWordEx * res = _words.appendPattern(chars);
    if ( res )
        updateSelection();
    return res;
}

// remove last item from pattern
ldomWordEx * LVPageWordSelector::reducePattern()
{
    ldomWordEx * res = _words.reducePattern();
    if ( res )
        updateSelection();
    return res;
}<|MERGE_RESOLUTION|>--- conflicted
+++ resolved
@@ -3378,14 +3378,8 @@
 				return true;
 			}
 		}
-<<<<<<< HEAD
-#if CHM_SUPPORT_ENABLED == 1
-		if ( DetectCHMFormat( m_stream ) ) {
-=======
-
 #if CHM_SUPPORT_ENABLED==1
         if ( DetectCHMFormat( m_stream ) ) {
->>>>>>> 16bd3c81
 			// CHM
 			CRLog::info("CHM format detected");
 			createEmptyDocument();
