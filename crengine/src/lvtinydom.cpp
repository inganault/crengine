--- conflicted
+++ resolved
@@ -2371,20 +2371,13 @@
         //validateDocument();
         CRLog::trace("Dropping existing styles...");
         dropStyles();
-<<<<<<< HEAD
-        getRootNode()->initNodeStyleRecursive();
-        CRLog::trace("validate 2...");
-        validateDocument();
-        //CRLog::trace("init render method...");
-        //getRootNode()->initNodeRendMethodRecursive();
-=======
+
         //CRLog::trace("validate 2...");
         //validateDocument();
         CRLog::trace("Init node styles...");
         getRootNode()->initNodeStyleRecursive();
         CRLog::trace("init render method...");
         getRootNode()->initNodeRendMethodRecursive();
->>>>>>> d78833b1
         //initRendMethod( getRootNode(), true, false );
         _rendered = false;
     }
